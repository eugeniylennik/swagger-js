/**
 * swagger-client - swagger.js is a javascript client for use with swaggering APIs.
<<<<<<< HEAD
 * @version v2.1.1-M1
=======
 * @version v2.1.0-M1
>>>>>>> f29b0914
 * @link http://swagger.io
 * @license apache 2.0
 */
(function(){
var ArrayModel = function(definition) {
  this.name = "arrayModel";
  this.definition = definition || {};
  this.properties = [];
  
  var requiredFields = definition.enum || [];
  var innerType = definition.items;
  if(innerType) {
    if(innerType.type) {
      this.type = typeFromJsonSchema(innerType.type, innerType.format);
    }
    else {
      this.ref = innerType.$ref;
    }
  }
  return this;
};

ArrayModel.prototype.createJSONSample = function(modelsToIgnore) {
  var result;
  modelsToIgnore = (modelsToIgnore||{});
  if(this.type) {
    result = this.type;
  }
  else if (this.ref) {
    var name = simpleRef(this.ref);
    if(typeof modelsToIgnore[name] === 'undefined') {
      modelsToIgnore[name] = this;
      result = models[name].createJSONSample(modelsToIgnore);
    }
    else {
      return name;
    }
  }
  return [ result ];
};

ArrayModel.prototype.getSampleValue = function(modelsToIgnore) {
  var result;
  modelsToIgnore = (modelsToIgnore || {});
  if(this.type) {
    result = type;
  }
  else if (this.ref) {
    var name = simpleRef(this.ref);
    result = models[name].getSampleValue(modelsToIgnore);
  }
  return [ result ];
};

ArrayModel.prototype.getMockSignature = function(modelsToIgnore) {
  var propertiesStr = [];

  if(this.ref) {
    return models[simpleRef(this.ref)].getMockSignature();
  }
};


/**
 * SwaggerAuthorizations applys the correct authorization to an operation being executed
 */
var SwaggerAuthorizations = function() {
  this.authz = {};
};

SwaggerAuthorizations.prototype.add = function(name, auth) {
  this.authz[name] = auth;
  return auth;
};

SwaggerAuthorizations.prototype.remove = function(name) {
  return delete this.authz[name];
};

SwaggerAuthorizations.prototype.apply = function (obj, authorizations) {
  var status = null;
  var key, value, result;

  // if the "authorizations" key is undefined, or has an empty array, add all keys
  if (typeof authorizations === 'undefined' || Object.keys(authorizations).length == 0) {
    for (key in this.authz) {
      value = this.authz[key];
      result = value.apply(obj, authorizations);
      if (result === true)
        status = true;
    }
  }
  else {
    // 2.0 support
    if (Array.isArray(authorizations)) {

      for (var i = 0; i < authorizations.length; i++) {
        var auth = authorizations[i];
        for (name in auth) {
          for (key in this.authz) {
            if (key == name) {
              value = this.authz[key];
              result = value.apply(obj, authorizations);
              if (result === true)
                status = true;
            }
          }
        }
      }
    }
    else {
      // 1.2 support
      for (name in authorizations) {
        for (key in this.authz) {
          if (key == name) {
            value = this.authz[key];
            result = value.apply(obj, authorizations);
            if (result === true)
              status = true;
          }
        }
      }
    }
  }

  return status;
};

/**
 * ApiKeyAuthorization allows a query param or header to be injected
 */
var ApiKeyAuthorization = function(name, value, type) {
  this.name = name;
  this.value = value;
  this.type = type;
};

ApiKeyAuthorization.prototype.apply = function(obj, authorizations) {
  if (this.type === "query") {
    if (obj.url.indexOf('?') > 0)
      obj.url = obj.url + "&" + this.name + "=" + this.value;
    else
      obj.url = obj.url + "?" + this.name + "=" + this.value;
    return true;
  } else if (this.type === "header") {
    obj.headers[this.name] = this.value;
    return true;
  }
};

var CookieAuthorization = function(cookie) {
  this.cookie = cookie;
};

CookieAuthorization.prototype.apply = function(obj, authorizations) {
  obj.cookieJar = obj.cookieJar || CookieJar();
  obj.cookieJar.setCookie(this.cookie);
  return true;
};

/**
 * Password Authorization is a basic auth implementation
 */
var PasswordAuthorization = function(name, username, password) {
  this.name = name;
  this.username = username;
  this.password = password;
  this._btoa = null;
  if (typeof window !== 'undefined')
    this._btoa = btoa;
  else
    this._btoa = require("btoa");
};

PasswordAuthorization.prototype.apply = function(obj, authorizations) {
  var base64encoder = this._btoa;
  obj.headers.Authorization = "Basic " + base64encoder(this.username + ":" + this.password);
  return true;
};
var __bind = function(fn, me){
  return function(){
    return fn.apply(me, arguments);
  };
};

fail = function(message) {
  log(message);
};

log = function(){
  log.history = log.history || [];
  log.history.push(arguments);
  if(this.console){
    console.log( Array.prototype.slice.call(arguments)[0] );
  }
};

if (!Array.prototype.indexOf) {
  Array.prototype.indexOf = function(obj, start) {
    for (var i = (start || 0), j = this.length; i < j; i++) {
      if (this[i] === obj) { return i; }
    }
    return -1;
  };
}

/**
 * allows override of the default value based on the parameter being
 * supplied
 **/
var applyParameterMacro = function (operation, parameter) {
  var e = (typeof window !== 'undefined' ? window : exports);
  if(e.parameterMacro)
    return e.parameterMacro(operation, parameter);
  else
    return parameter.defaultValue;
};

/**
 * allows overriding the default value of an model property
 **/
var applyModelPropertyMacro = function (model, property) {
  var e = (typeof window !== 'undefined' ? window : exports);
  if(e.modelPropertyMacro)
    return e.modelPropertyMacro(model, property);
  else
    return property.defaultValue;
};

/**
 * PrimitiveModel
 **/
var PrimitiveModel = function(definition) {
  this.name = "name";
  this.definition = definition || {};
  this.properties = [];

  var requiredFields = definition.enum || [];
  this.type = typeFromJsonSchema(definition.type, definition.format);
};

PrimitiveModel.prototype.createJSONSample = function(modelsToIgnore) {
  var result = this.type;
  return result;
};

PrimitiveModel.prototype.getSampleValue = function() {
  var result = this.type;
  return null;
};

PrimitiveModel.prototype.getMockSignature = function(modelsToIgnore) {
  var propertiesStr = [];
  var i, prop;
  for (i = 0; i < this.properties.length; i++) {
    prop = this.properties[i];
    propertiesStr.push(prop.toString());
  }

  var strong = '<span class="strong">';
  var stronger = '<span class="stronger">';
  var strongClose = '</span>';
  var classOpen = strong + this.name + ' {' + strongClose;
  var classClose = strong + '}' + strongClose;
  var returnVal = classOpen + '<div>' + propertiesStr.join(',</div><div>') + '</div>' + classClose;

  if (!modelsToIgnore)
    modelsToIgnore = {};
  modelsToIgnore[this.name] = this;
  for (i = 0; i < this.properties.length; i++) {
    prop = this.properties[i];
    var ref = prop.$ref;
    var model = models[ref];
    if (model && typeof modelsToIgnore[ref] === 'undefined') {
      returnVal = returnVal + ('<br>' + model.getMockSignature(modelsToIgnore));
    }
  }
  return returnVal;
};
var SwaggerClient = function(url, options) {
  this.isBuilt = false;
  this.url = null;
  this.debug = false;
  this.basePath = null;
  this.modelsArray = [];
  this.authorizations = null;
  this.authorizationScheme = null;
  this.isValid = false;
  this.info = null;
  this.useJQuery = false;

  if(typeof url !== 'undefined')
    return this.initialize(url, options);
};

SwaggerClient.prototype.initialize = function (url, options) {
  this.models = models;

  options = (options||{});

  if(typeof url === 'string')
    this.url = url;
  else if(typeof url === 'object') {
    options = url;
    this.url = options.url;
  }
  this.swaggerRequstHeaders = options.swaggerRequstHeaders || 'application/json;charset=utf-8,*/*';
  this.defaultSuccessCallback = options.defaultSuccessCallback || null;
  this.defaultErrorCallback = options.defaultErrorCallback || null;

  if (typeof options.success === 'function')
    this.success = options.success;

  if (options.useJQuery)
    this.useJQuery = options.useJQuery;

  if (options.authorizations) {
    this.clientAuthorizations = options.authorizations;
  } else {
    var e = (typeof window !== 'undefined' ? window : exports);
    this.clientAuthorizations = e.authorizations;
  }

  this.supportedSubmitMethods = options.supportedSubmitMethods || [];
  this.failure = options.failure || function() {};
  this.progress = options.progress || function() {};
  this.spec = options.spec;
  this.options = options;

  if (typeof options.success === 'function') {
    this.build();
  }
};

SwaggerClient.prototype.build = function(mock) {
  if (this.isBuilt) return this;
  var self = this;
  this.progress('fetching resource list: ' + this.url);
  var obj = {
    useJQuery: this.useJQuery,
    url: this.url,
    method: "get",
    headers: {
      accept: this.swaggerRequstHeaders
    },
    on: {
      error: function(response) {
        if (self.url.substring(0, 4) !== 'http')
          return self.fail('Please specify the protocol for ' + self.url);
        else if (response.status === 0)
          return self.fail('Can\'t read from server.  It may not have the appropriate access-control-origin settings.');
        else if (response.status === 404)
          return self.fail('Can\'t read swagger JSON from ' + self.url);
        else
          return self.fail(response.status + ' : ' + response.statusText + ' ' + self.url);
      },
      response: function(resp) {
        var responseObj = resp.obj || JSON.parse(resp.data);
        self.swaggerVersion = responseObj.swaggerVersion;

        if(responseObj.swagger && parseInt(responseObj.swagger) === 2) {
          self.swaggerVersion = responseObj.swagger;
          self.buildFromSpec(responseObj);
          self.isValid = true;
        }
        else {
          if (self.swaggerVersion === '1.2') {
            return self.buildFrom1_2Spec(responseObj);
          } else {
            return self.buildFrom1_1Spec(responseObj);
          }
        }
      }
    }
  };
  if(this.spec) {
    setTimeout(function() { self.buildFromSpec(self.spec); }, 10);
  }
  else {
    var e = (typeof window !== 'undefined' ? window : exports);
    var status = e.authorizations.apply(obj);
    if(mock)
      return obj;
    new SwaggerHttp().execute(obj);
  }

  return this;
};

SwaggerClient.prototype.buildFromSpec = function(response) {
  if(this.isBuilt) return this;

  this.info = response.info || {};
  this.title = response.title || '';
  this.host = response.host || '';
  this.schemes = response.schemes || [];
  this.basePath = response.basePath || '';
  this.apis = {};
  this.apisArray = [];
  this.consumes = response.consumes;
  this.produces = response.produces;
  this.securityDefinitions = response.securityDefinitions;

  // legacy support
  this.authSchemes = response.securityDefinitions;

  var location;

  if(typeof this.url === 'string') {
    location = this.parseUri(this.url);
  }

  if(typeof this.schemes === 'undefined' || this.schemes.length === 0) {
    this.scheme = location.scheme || 'http';
  }
  else {
    this.scheme = this.schemes[0];
  }

  if(typeof this.host === 'undefined' || this.host === '') {
    this.host = location.host;
    if (location.port) {
      this.host = this.host + ':' + location.port;
    }
  }

  this.definitions = response.definitions;
  var key;
  for(key in this.definitions) {
    var model = new Model(key, this.definitions[key]);
    if(model) {
      models[key] = model;
    }
  }

  // get paths, create functions for each operationId
  var path;
  var operations = [];
  for(path in response.paths) {
    if(typeof response.paths[path] === 'object') {
      var httpMethod;
      for(httpMethod in response.paths[path]) {
        if(['delete', 'get', 'head', 'options', 'patch', 'post', 'put'].indexOf(httpMethod) === -1) {
          continue;
        }
        var operation = response.paths[path][httpMethod];
        var tags = operation.tags;
        if(typeof tags === 'undefined') {
          operation.tags = [ 'default' ];
          tags = operation.tags;
        }
        var operationId = this.idFromOp(path, httpMethod, operation);
        var operationObject = new Operation (
          this,
          operation.scheme,
          operationId,
          httpMethod,
          path,
          operation,
          this.definitions
        );
        // bind this operation's execute command to the api
        if(tags.length > 0) {
          var i;
          for(i = 0; i < tags.length; i++) {
            var tag = this.tagFromLabel(tags[i]);
            var operationGroup = this[tag];
            if(typeof operationGroup === 'undefined') {
              this[tag] = [];
              operationGroup = this[tag];
              operationGroup.operations = {};
              operationGroup.label = tag;
              operationGroup.apis = [];
              this[tag].help = this.help.bind(operationGroup);
              this.apisArray.push(new OperationGroup(tag, operationObject));
            }
            operationGroup[operationId] = operationObject.execute.bind(operationObject);
            operationGroup[operationId].help = operationObject.help.bind(operationObject);
            operationGroup.apis.push(operationObject);
            operationGroup.operations[operationId] = operationObject;

            // legacy UI feature
            var j;
            var api;
            for(j = 0; j < this.apisArray.length; j++) {
              if(this.apisArray[j].tag === tag) {
                api = this.apisArray[j];
              }
            }
            if(api) {
              api.operationsArray.push(operationObject);
            }
          }
        }
        else {
          log('no group to bind to');
        }
      }
    }
  }
  this.isBuilt = true;
  if (this.success)
    this.success();
  return this;
};

SwaggerClient.prototype.parseUri = function(uri) {
  var urlParseRE = /^(((([^:\/#\?]+:)?(?:(\/\/)((?:(([^:@\/#\?]+)(?:\:([^:@\/#\?]+))?)@)?(([^:\/#\?\]\[]+|\[[^\/\]@#?]+\])(?:\:([0-9]+))?))?)?)?((\/?(?:[^\/\?#]+\/+)*)([^\?#]*)))?(\?[^#]+)?)(#.*)?/;
  var parts = urlParseRE.exec(uri);
  return {
    scheme: parts[4].replace(':',''),
    host: parts[11],
    port: parts[12],
    path: parts[15]
  };
};

SwaggerClient.prototype.help = function() {
  var i;
  log('operations for the "' + this.label + '" tag');
  for(i = 0; i < this.apis.length; i++) {
    var api = this.apis[i];
    log('  * ' + api.nickname + ': ' + api.operation.summary);
  }
};

SwaggerClient.prototype.tagFromLabel = function(label) {
  return label;
};

SwaggerClient.prototype.idFromOp = function(path, httpMethod, op) {
  var opId = op.operationId || (path.substring(1) + '_' + httpMethod);
  return opId.replace(/[\.,-\/#!$%\^&\*;:{}=\-_`~()\+\s]/g,'_');
};

SwaggerClient.prototype.fail = function(message) {
  this.failure(message);
  throw message;
};

var OperationGroup = function(tag, operation) {
  this.tag = tag;
  this.path = tag;
  this.name = tag;
  this.operation = operation;
  this.operationsArray = [];

  this.description = operation.description || "";
};

var Operation = function(parent, scheme, operationId, httpMethod, path, args, definitions) {
  var errors = [];
  parent = parent||{};
  args = args||{};

  this.operations = {};
  this.operation = args;
  this.deprecated = args.deprecated;
  this.consumes = args.consumes;
  this.produces = args.produces;
  this.parent = parent;
  this.host = parent.host || 'localhost';
  this.schemes = parent.schemes;
  this.scheme = scheme || parent.scheme || 'http';
  this.basePath = parent.basePath || '/';
  this.nickname = (operationId||errors.push('Operations must have a nickname.'));
  this.method = (httpMethod||errors.push('Operation ' + operationId + ' is missing method.'));
  this.path = (path||errors.push('Operation ' + this.nickname + ' is missing path.'));
  this.parameters = args !== null ? (args.parameters||[]) : {};
  this.summary = args.summary || '';
  this.responses = (args.responses||{});
  this.type = null;
  this.security = args.security;
  this.authorizations = args.security;
  this.description = args.description;
  this.useJQuery = parent.useJQuery;

  if(typeof this.deprecated === 'string') {
    switch(this.deprecated.toLowerCase()) {
      case 'true': case 'yes': case '1': {
        this.deprecated = true;
        break;
      }
      case 'false': case 'no': case '0': case null: {
        this.deprecated = false;
        break;
      }
      default: this.deprecated = Boolean(this.deprecated);
    }
  }

  if(definitions) {
    // add to global models
    var key;
    for(key in this.definitions) {
      var model = new Model(key, definitions[key]);
      if(model) {
        models[key] = model;
      }
    }
  }

  var i;
  for(i = 0; i < this.parameters.length; i++) {
    var param = this.parameters[i];
    if(param.type === 'array') {
      param.isList = true;
      param.allowMultiple = true;
    }
    var innerType = this.getType(param);
    if(innerType && innerType.toString().toLowerCase() === 'boolean') {
      param.allowableValues = {};
      param.isList = true;
      param['enum'] = ["true", "false"];
    }
    if(typeof param['enum'] !== 'undefined') {
      var id;
      param.allowableValues = {};
      param.allowableValues.values = [];
      param.allowableValues.descriptiveValues = [];
      for(id = 0; id < param['enum'].length; id++) {
        var value = param['enum'][id];
        var isDefault = (value === param.default) ? true : false;
        param.allowableValues.values.push(value);
        param.allowableValues.descriptiveValues.push({value : value, isDefault: isDefault});
      }
    }
    if(param.type === 'array') {
      innerType = [innerType];
      if(typeof param.allowableValues === 'undefined') {
        // can't show as a list if no values to select from
        delete param.isList;
        delete param.allowMultiple;
      }
    }
    param.signature = this.getModelSignature(innerType, models).toString();
    param.sampleJSON = this.getModelSampleJSON(innerType, models);
    param.responseClassSignature = param.signature;
  }

  var defaultResponseCode, response, model, responses = this.responses;

  if(responses['200']) {
    response = responses['200'];
    defaultResponseCode = '200';
  }
  else if(responses['201']) {
    response = responses['201'];
    defaultResponseCode = '201';
  }
  else if(responses['202']) {
    response = responses['202'];
    defaultResponseCode = '202';
  }
  else if(responses['203']) {
    response = responses['203'];
    defaultResponseCode = '203';
  }
  else if(responses['204']) {
    response = responses['204'];
    defaultResponseCode = '204';
  }
  else if(responses['205']) {
    response = responses['205'];
    defaultResponseCode = '205';
  }
  else if(responses['206']) {
    response = responses['206'];
    defaultResponseCode = '206';
  }
  else if(responses['default']) {
    response = responses['default'];
    defaultResponseCode = 'default';
  }

  if(response && response.schema) {
    var resolvedModel = this.resolveModel(response.schema, definitions);
    delete responses[defaultResponseCode];
    if(resolvedModel) {
      this.successResponse = {};
      this.successResponse[defaultResponseCode] = resolvedModel;
    }
    else {
      this.successResponse = {};
      this.successResponse[defaultResponseCode] = response.schema.type;
    }
    this.type = response;
  }

  if (errors.length > 0) {
    if(this.resource && this.resource.api && this.resource.api.fail)
      this.resource.api.fail(errors);
  }

  return this;
};

OperationGroup.prototype.sort = function(sorter) {

};

Operation.prototype.getType = function (param) {
  var type = param.type;
  var format = param.format;
  var isArray = false;
  var str;
  if(type === 'integer' && format === 'int32')
    str = 'integer';
  else if(type === 'integer' && format === 'int64')
    str = 'long';
  else if(type === 'integer')
    str = 'integer';
  else if(type === 'string' && format === 'date-time')
    str = 'date-time';
  else if(type === 'string' && format === 'date')
    str = 'date';
  else if(type === 'number' && format === 'float')
    str = 'float';
  else if(type === 'number' && format === 'double')
    str = 'double';
  else if(type === 'number')
    str = 'double';
  else if(type === 'boolean')
    str = 'boolean';
  else if(type === 'string')
    str = 'string';
  else if(type === 'array') {
    isArray = true;
    if(param.items)
      str = this.getType(param.items);
  }
  if(param.$ref)
    str = param.$ref;

  var schema = param.schema;
  if(schema) {
    var ref = schema.$ref;
    if(ref) {
      ref = simpleRef(ref);
      if(isArray)
        return [ ref ];
      else
        return ref;
    }
    else
      return this.getType(schema);
  }
  if(isArray)
    return [ str ];
  else
    return str;
};

Operation.prototype.resolveModel = function (schema, definitions) {
  if(typeof schema.$ref !== 'undefined') {
    var ref = schema.$ref;
    if(ref.indexOf('#/definitions/') === 0)
      ref = ref.substring('#/definitions/'.length);
    if(definitions[ref]) {
      return new Model(ref, definitions[ref]);
    }
  }
  if(schema.type === 'array')
    return new ArrayModel(schema);
  else
    return null;
};

Operation.prototype.help = function(dontPrint) {
  var out = this.nickname + ': ' + this.summary + '\n';
  for(var i = 0; i < this.parameters.length; i++) {
    var param = this.parameters[i];
    var typeInfo = typeFromJsonSchema(param.type, param.format);
    out += '\n  * ' + param.name + ' (' + typeInfo + '): ' + param.description;
  }
  if(typeof dontPrint === 'undefined')
    log(out);
  return out;
};

Operation.prototype.getModelSignature = function(type, definitions) {
  var isPrimitive, listType;

  if(type instanceof Array) {
    listType = true;
    type = type[0];
  }
  else if(typeof type === 'undefined')
    type = 'undefined';

  if(type === 'string')
    isPrimitive = true;
  else
    isPrimitive = (listType && definitions[listType]) || (definitions[type]) ? false : true;
  if (isPrimitive) {
    if(listType)
      return 'Array[' + type + ']';
    else
      return type.toString();
  } else {
    if (listType)
      return 'Array[' + definitions[type].getMockSignature() + ']';
    else
      return definitions[type].getMockSignature();
  }
};

Operation.prototype.supportHeaderParams = function () {
  return true;
};

Operation.prototype.supportedSubmitMethods = function () {
  return this.parent.supportedSubmitMethods;
};

Operation.prototype.getHeaderParams = function (args) {
  var headers = this.setContentTypes(args, {});
  for(var i = 0; i < this.parameters.length; i++) {
    var param = this.parameters[i];
    if(typeof args[param.name] !== 'undefined') {
      if (param.in === 'header') {
        var value = args[param.name];
        if(Array.isArray(value))
          value = value.toString();
        headers[param.name] = value;
      }
    }
  }
  return headers;
};

Operation.prototype.urlify = function (args) {
  var formParams = {};
  var requestUrl = this.path;

  // grab params from the args, build the querystring along the way
  var querystring = '';
  for(var i = 0; i < this.parameters.length; i++) {
    var param = this.parameters[i];
    if(typeof args[param.name] !== 'undefined') {
      if(param.in === 'path') {
        var reg = new RegExp('\{' + param.name + '\}', 'gi');
        var value = args[param.name];
        if(Array.isArray(value))
          value = this.encodePathCollection(param.collectionFormat, param.name, value);
        else
          value = this.encodePathParam(value);
        requestUrl = requestUrl.replace(reg, value);
      }
      else if (param.in === 'query' && typeof args[param.name] !== 'undefined') {
        if(querystring === '')
          querystring += '?';
        else
          querystring += '&';
        if(typeof param.collectionFormat !== 'undefined') {
          var qp = args[param.name];
          if(Array.isArray(qp))
            querystring += this.encodeQueryCollection(param.collectionFormat, param.name, qp);
          else
            querystring += this.encodeQueryParam(param.name) + '=' + this.encodeQueryParam(args[param.name]);
        }
        else
          querystring += this.encodeQueryParam(param.name) + '=' + this.encodeQueryParam(args[param.name]);
      }
      else if (param.in === 'formData')
        formParams[param.name] = args[param.name];
    }
  }
  var url = this.scheme + '://' + this.host;

  if(this.basePath !== '/')
    url += this.basePath;

  return url + requestUrl + querystring;
};

Operation.prototype.getMissingParams = function(args) {
  var missingParams = [];
  // check required params, track the ones that are missing
  var i;
  for(i = 0; i < this.parameters.length; i++) {
    var param = this.parameters[i];
    if(param.required === true) {
      if(typeof args[param.name] === 'undefined')
        missingParams = param.name;
    }
  }
  return missingParams;
};

Operation.prototype.getBody = function(headers, args) {
  var formParams = {};
  var body;

  for(var i = 0; i < this.parameters.length; i++) {
    var param = this.parameters[i];
    if(typeof args[param.name] !== 'undefined') {
      if (param.in === 'body') {
        body = args[param.name];
      } else if(param.in === 'formData') {
        formParams[param.name] = args[param.name];
      }
    }
  }

  // handle form params
  if(headers['Content-Type'] === 'application/x-www-form-urlencoded') {
    var encoded = "";
    var key;
    for(key in formParams) {
      value = formParams[key];
      if(typeof value !== 'undefined'){
        if(encoded !== "")
          encoded += "&";
        encoded += encodeURIComponent(key) + '=' + encodeURIComponent(value);
      }
    }
    body = encoded;
  }

  return body;
};

/**
 * gets sample response for a single operation
 **/
Operation.prototype.getModelSampleJSON = function(type, models) {
  var isPrimitive, listType, sampleJson;

  listType = (type instanceof Array);
  isPrimitive = models[type] ? false : true;
  sampleJson = isPrimitive ? void 0 : models[type].createJSONSample();
  if (sampleJson) {
    sampleJson = listType ? [sampleJson] : sampleJson;
    if(typeof sampleJson == 'string')
      return sampleJson;
    else if(typeof sampleJson === 'object') {
      var t = sampleJson;
      if(sampleJson instanceof Array && sampleJson.length > 0) {
        t = sampleJson[0];
      }
      if(t.nodeName) {
        var xmlString = new XMLSerializer().serializeToString(t);
        return this.formatXml(xmlString);
      }
      else
        return JSON.stringify(sampleJson, null, 2);
    }
    else
      return sampleJson;
  }
};

/**
 * legacy binding
 **/
Operation.prototype["do"] = function(args, opts, callback, error, parent) {
  return this.execute(args, opts, callback, error, parent);
};


/**
 * executes an operation
 **/
Operation.prototype.execute = function(arg1, arg2, arg3, arg4, parent) {
  var args = arg1 || {};
  var opts = {}, success, error;
  if(typeof arg2 === 'object') {
    opts = arg2;
    success = arg3;
    error = arg4;
  }

  if(typeof arg2 === 'function') {
    success = arg2;
    error = arg3;
  }

  success = (success||log);
  error = (error||log);

  if(typeof opts.useJQuery === 'boolean') {
    this.useJQuery = opts.useJQuery;
  }

  var missingParams = this.getMissingParams(args);
  if(missingParams.length > 0) {
    var message = 'missing required params: ' + missingParams;
    fail(message);
    return;
  }
  var allHeaders = this.getHeaderParams(args);
  var contentTypeHeaders = this.setContentTypes(args, opts);

  var headers = {};
  for (var attrname in allHeaders) { headers[attrname] = allHeaders[attrname]; }
  for (var attrname in contentTypeHeaders) { headers[attrname] = contentTypeHeaders[attrname]; }

  var body = this.getBody(headers, args);
  var url = this.urlify(args);

  var obj = {
    url: url,
    method: this.method.toUpperCase(),
    body: body,
    useJQuery: this.useJQuery,
    headers: headers,
    on: {
      response: function(response) {
        return success(response, parent);
      },
      error: function(response) {
        return error(response, parent);
      }
    }
  };
  var status = e.authorizations.apply(obj, this.operation.security);
  if(opts.mock === true)
    return obj;
  else
    new SwaggerHttp().execute(obj);
};

Operation.prototype.setContentTypes = function(args, opts) {
  // default type
  var accepts = 'application/json';
  var consumes = args.parameterContentType || 'application/json';

  var allDefinedParams = this.parameters;
  var definedFormParams = [];
  var definedFileParams = [];
  var body;
  var headers = {};

  // get params from the operation and set them in definedFileParams, definedFormParams, headers
  var i;
  for(i = 0; i < allDefinedParams.length; i++) {
    var param = allDefinedParams[i];
    if(param.in === 'formData') {
      if(param.type === 'file')
        definedFileParams.push(param);
      else
        definedFormParams.push(param);
    }
    else if(param.in === 'header' && opts) {
      var key = param.name;
      var headerValue = opts[param.name];
      if(typeof opts[param.name] !== 'undefined')
        headers[key] = headerValue;
    }
    else if(param.in === 'body' && typeof args[param.name] !== 'undefined') {
      body = args[param.name];
    }
  }

  // if there's a body, need to set the consumes header via requestContentType
  if (body && (this.method === 'post' || this.method === 'put' || this.method === 'patch' || this.method === 'delete')) {
    if (opts.requestContentType)
      consumes = opts.requestContentType;
  } else {
    // if any form params, content type must be set
    if(definedFormParams.length > 0) {
      if(opts.requestContentType)           // override if set
        consumes = opts.requestContentType;
      else if(definedFileParams.length > 0) // if a file, must be multipart/form-data
        consumes = 'multipart/form-data';
      else                                  // default to x-www-from-urlencoded
        consumes = 'application/x-www-form-urlencoded';
    }
    else if (this.type == 'DELETE')
      body = '{}';
    else if (this.type != 'DELETE')
      consumes = null;
  }

  if (consumes && this.consumes) {
    if (this.consumes.indexOf(consumes) === -1) {
      log('server doesn\'t consume ' + consumes + ', try ' + JSON.stringify(this.consumes));
    }
  }

  if (opts.responseContentType) {
    accepts = opts.responseContentType;
  } else {
    accepts = 'application/json';
  }
  if (accepts && this.produces) {
    if (this.produces.indexOf(accepts) === -1) {
      log('server can\'t produce ' + accepts);
    }
  }

  if ((consumes && body !== '') || (consumes === 'application/x-www-form-urlencoded'))
    headers['Content-Type'] = consumes;
  if (accepts)
    headers.Accept = accepts;
  return headers;
};

Operation.prototype.asCurl = function (args) {
  var results = [];
  var headers = this.getHeaderParams(args);
  if (headers) {
    var key;
    for (key in headers)
      results.push("--header \"" + key + ": " + headers[key] + "\"");
  }
  return "curl " + (results.join(" ")) + " " + this.urlify(args);
};

Operation.prototype.encodePathCollection = function(type, name, value) {
  var encoded = '';
  var i;
  var separator = '';
  if(type === 'ssv')
    separator = '%20';
  else if(type === 'tsv')
    separator = '\\t';
  else if(type === 'pipes')
    separator = '|';
  else
    separator = ',';

  for(i = 0; i < value.length; i++) {
    if(i === 0)
      encoded = this.encodeQueryParam(value[i]);
    else
      encoded += separator + this.encodeQueryParam(value[i]);
  }
  return encoded;
};

Operation.prototype.encodeQueryCollection = function(type, name, value) {
  var encoded = '';
  var i;
  if(type === 'default' || type === 'multi') {
    for(i = 0; i < value.length; i++) {
      if(i > 0) encoded += '&';
      encoded += this.encodeQueryParam(name) + '=' + this.encodeQueryParam(value[i]);
    }
  }
  else {
    var separator = '';
    if(type === 'csv')
      separator = ',';
    else if(type === 'ssv')
      separator = '%20';
    else if(type === 'tsv')
      separator = '\\t';
    else if(type === 'pipes')
      separator = '|';
    else if(type === 'brackets') {
      for(i = 0; i < value.length; i++) {
        if(i !== 0)
          encoded += '&';
        encoded += this.encodeQueryParam(name) + '[]=' + this.encodeQueryParam(value[i]);
      }
    }
    if(separator !== '') {
      for(i = 0; i < value.length; i++) {
        if(i === 0)
          encoded = this.encodeQueryParam(name) + '=' + this.encodeQueryParam(value[i]);
        else
          encoded += separator + this.encodeQueryParam(value[i]);
      }
    }
  }
  return encoded;
};

Operation.prototype.encodeQueryParam = function(arg) {
  return encodeURIComponent(arg);
};

/**
 * TODO revisit, might not want to leave '/'
 **/
Operation.prototype.encodePathParam = function(pathParam) {
  var encParts, part, parts, i, len;
  pathParam = pathParam.toString();
  if (pathParam.indexOf('/') === -1) {
    return encodeURIComponent(pathParam);
  } else {
    parts = pathParam.split('/');
    encParts = [];
    for (i = 0, len = parts.length; i < len; i++) {
      encParts.push(encodeURIComponent(parts[i]));
    }
    return encParts.join('/');
  }
};

var Model = function(name, definition) {
  this.name = name;
  this.definition = definition || {};
  this.properties = [];
  var requiredFields = definition.required || [];
  if(definition.type === 'array') {
    var out = new ArrayModel(definition);
    return out;
  }
  var key;
  var props = definition.properties;
  if(props) {
    for(key in props) {
      var required = false;
      var property = props[key];
      if(requiredFields.indexOf(key) >= 0)
        required = true;
      this.properties.push(new Property(key, property, required));
    }
  }
};

Model.prototype.createJSONSample = function(modelsToIgnore) {
  var i, result = {};
  modelsToIgnore = (modelsToIgnore||{});
  modelsToIgnore[this.name] = this;
  for (i = 0; i < this.properties.length; i++) {
    prop = this.properties[i];
    var sample = prop.getSampleValue(modelsToIgnore);
    result[prop.name] = sample;
  }
  delete modelsToIgnore[this.name];
  return result;
};

Model.prototype.getSampleValue = function(modelsToIgnore) {
  var i, obj = {};
  for(i = 0; i < this.properties.length; i++ ) {
    var property = this.properties[i];
    obj[property.name] = property.sampleValue(false, modelsToIgnore);
  }
  return obj;
};

Model.prototype.getMockSignature = function(modelsToIgnore) {
  var i, prop, propertiesStr = [];
  for (i = 0; i < this.properties.length; i++) {
    prop = this.properties[i];
    propertiesStr.push(prop.toString());
  }
  var strong = '<span class="strong">';
  var stronger = '<span class="stronger">';
  var strongClose = '</span>';
  var classOpen = strong + this.name + ' {' + strongClose;
  var classClose = strong + '}' + strongClose;
  var returnVal = classOpen + '<div>' + propertiesStr.join(',</div><div>') + '</div>' + classClose;
  if (!modelsToIgnore)
    modelsToIgnore = {};

  modelsToIgnore[this.name] = this;
  for (i = 0; i < this.properties.length; i++) {
    prop = this.properties[i];
    var ref = prop.$ref;
    var model = models[ref];
    if (model && typeof modelsToIgnore[model.name] === 'undefined') {
      returnVal = returnVal + ('<br>' + model.getMockSignature(modelsToIgnore));
    }
  }
  return returnVal;
};

var Property = function(name, obj, required) {
  this.schema = obj;
  this.required = required;
  if(obj.$ref)
    this.$ref = simpleRef(obj.$ref);
  else if (obj.type === 'array' && obj.items) {
    if(obj.items.$ref)
      this.$ref = simpleRef(obj.items.$ref);
    else
      obj = obj.items;
  }
  this.name = name;
  this.description = obj.description;
  this.obj = obj;
  this.optional = true;
  this.optional = !required;
  this.default = obj.default || null;
  this.example = obj.example || null;
  this.collectionFormat = obj.collectionFormat || null;
  this.maximum = obj.maximum || null;
  this.exclusiveMaximum = obj.exclusiveMaximum || null;
  this.minimum = obj.minimum || null;
  this.exclusiveMinimum = obj.exclusiveMinimum || null;
  this.maxLength = obj.maxLength || null;
  this.minLength = obj.minLength || null;
  this.pattern = obj.pattern || null;
  this.maxItems = obj.maxItems || null;
  this.minItems = obj.minItems || null;
  this.uniqueItems = obj.uniqueItems || null;
  this['enum'] = obj['enum'] || null;
  this.multipleOf = obj.multipleOf || null;
};

Property.prototype.getSampleValue = function (modelsToIgnore) {
  return this.sampleValue(false, modelsToIgnore);
};

Property.prototype.isArray = function () {
  var schema = this.schema;
  if(schema.type === 'array')
    return true;
  else
    return false;
};

Property.prototype.sampleValue = function(isArray, ignoredModels) {
  isArray = (isArray || this.isArray());
  ignoredModels = (ignoredModels || {});
  var type = getStringSignature(this.obj, true);
  var output;

  if(this.$ref) {
    var refModelName = simpleRef(this.$ref);
    var refModel = models[refModelName];
    if(refModel && typeof ignoredModels[type] === 'undefined') {
      ignoredModels[type] = this;
      output = refModel.getSampleValue(ignoredModels);
    }
    else {
      output = refModelName;
    }
  }
  else if(this.example)
    output = this.example;
  else if(this.default)
    output = this.default;
  else if(type === 'date-time')
    output = new Date().toISOString();
  else if(type === 'date')
    output = new Date().toISOString().split("T")[0];
  else if(type === 'string')
    output = 'string';
  else if(type === 'integer')
    output = 0;
  else if(type === 'long')
    output = 0;
  else if(type === 'float')
    output = 0.0;
  else if(type === 'double')
    output = 0.0;
  else if(type === 'boolean')
    output = true;
  else
    output = {};
  ignoredModels[type] = output;
  if(isArray)
    return [output];
  else
    return output;
};

getStringSignature = function(obj, baseComponent) {
  var str = '';
  if(typeof obj.$ref !== 'undefined')
    str += simpleRef(obj.$ref);
  else if(typeof obj.type === 'undefined')
    str += 'object';
  else if(obj.type === 'array') {
    if(baseComponent)
      str += getStringSignature((obj.items || obj.$ref || {}));
    else {
      str += 'Array[';
      str += getStringSignature((obj.items || obj.$ref || {}));
      str += ']';
    }
  }
  else if(obj.type === 'integer' && obj.format === 'int32')
    str += 'integer';
  else if(obj.type === 'integer' && obj.format === 'int64')
    str += 'long';
  else if(obj.type === 'integer' && typeof obj.format === 'undefined')
    str += 'long';
  else if(obj.type === 'string' && obj.format === 'date-time')
    str += 'date-time';
  else if(obj.type === 'string' && obj.format === 'date')
    str += 'date';
  else if(obj.type === 'string' && typeof obj.format === 'undefined')
    str += 'string';
  else if(obj.type === 'number' && obj.format === 'float')
    str += 'float';
  else if(obj.type === 'number' && obj.format === 'double')
    str += 'double';
  else if(obj.type === 'number' && typeof obj.format === 'undefined')
    str += 'double';
  else if(obj.type === 'boolean')
    str += 'boolean';
  else if(obj.$ref)
    str += simpleRef(obj.$ref);
  else
    str += obj.type;
  return str;
};

simpleRef = function(name) {
  if(typeof name === 'undefined')
    return null;
  if(name.indexOf("#/definitions/") === 0)
    return name.substring('#/definitions/'.length);
  else
    return name;
};

Property.prototype.toString = function() {
  var str = getStringSignature(this.obj);
  if(str !== '') {
    str = '<span class="propName ' + this.required + '">' + this.name + '</span> (<span class="propType">' + str + '</span>';
    if(!this.required)
      str += ', <span class="propOptKey">optional</span>';
    str += ')';
  }
  else
    str = this.name + ' (' + JSON.stringify(this.obj) + ')';

  if(typeof this.description !== 'undefined')
    str += ': ' + this.description;

  if (this['enum']) {
    str += ' = <span class="propVals">[\'' + this['enum'].join('\' or \'') + '\']</span>';
  }
  if (this.descr) {
    str += ': <span class="propDesc">' + this.descr + '</span>';
  }


  var options = ''; 
  var isArray = this.schema.type === 'array';
  var type;

  if(isArray) {
    if(this.schema.items)
      type = this.schema.items.type;
    else
      type = '';
  }
  else {
    this.schema.type;
  }

  if (this.default)
    options += optionHtml('Default', this.default);

  switch (type) {
    case 'string':
      if (this.minLength)
        options += optionHtml('Min. Length', this.minLength);
      if (this.maxLength)
        options += optionHtml('Max. Length', this.maxLength);
      if (this.pattern)
        options += optionHtml('Reg. Exp.', this.pattern);
      break;
    case 'integer':
    case 'number':
      if (this.minimum)
        options += optionHtml('Min. Value', this.minimum);
      if (this.exclusiveMinimum)
        options += optionHtml('Exclusive Min.', "true");
      if (this.maximum)
        options += optionHtml('Max. Value', this.maximum);
      if (this.exclusiveMaximum)
        options += optionHtml('Exclusive Max.', "true");
      if (this.multipleOf)
        options += optionHtml('Multiple Of', this.multipleOf);
      break;
  }

  if (isArray) {
    if (this.minItems)
      options += optionHtml('Min. Items', this.minItems);
    if (this.maxItems)
      options += optionHtml('Max. Items', this.maxItems);
    if (this.uniqueItems)
      options += optionHtml('Unique Items', "true");
    if (this.collectionFormat)
      options += optionHtml('Coll. Format', this.collectionFormat);
  }

  if (this['enum']) {
    var enumString;

    if (type === 'number' || type === 'integer')
      enumString = this['enum'].join(', ');
    else {
      enumString = '"' + this['enum'].join('", "') + '"';
    }

    options += optionHtml('Enum', enumString);
  }     

  if (options.length > 0)
    str = '<span class="propWrap">' + str + '<table class="optionsWrapper"><tr><th colspan="2">' + this.name + '</th></tr>' + options + '</table></span>';
  
  return str;
};

optionHtml = function(label, value) {
  return '<tr><td class="optionName">' + label + ':</td><td>' + value + '</td></tr>';
}

typeFromJsonSchema = function(type, format) {
  var str;
  if(type === 'integer' && format === 'int32')
    str = 'integer';
  else if(type === 'integer' && format === 'int64')
    str = 'long';
  else if(type === 'integer' && typeof format === 'undefined')
    str = 'long';
  else if(type === 'string' && format === 'date-time')
    str = 'date-time';
  else if(type === 'string' && format === 'date')
    str = 'date';
  else if(type === 'number' && format === 'float')
    str = 'float';
  else if(type === 'number' && format === 'double')
    str = 'double';
  else if(type === 'number' && typeof format === 'undefined')
    str = 'double';
  else if(type === 'boolean')
    str = 'boolean';
  else if(type === 'string')
    str = 'string';

  return str;
};

var sampleModels = {};
var cookies = {};
var models = {};

SwaggerClient.prototype.buildFrom1_2Spec = function (response) {
  if (response.apiVersion != null) {
    this.apiVersion = response.apiVersion;
  }
  this.apis = {};
  this.apisArray = [];
  this.consumes = response.consumes;
  this.produces = response.produces;
  this.authSchemes = response.authorizations;
  this.info = this.convertInfo(response.info);

  var isApi = false, i, res;
  for (i = 0; i < response.apis.length; i++) {
    var api = response.apis[i];
    if (api.operations) {
      var j;
      for (j = 0; j < api.operations.length; j++) {
        operation = api.operations[j];
        isApi = true;
      }
    }
  }
  if (response.basePath)
    this.basePath = response.basePath;
  else if (this.url.indexOf('?') > 0)
    this.basePath = this.url.substring(0, this.url.lastIndexOf('?'));
  else
    this.basePath = this.url;

  if (isApi) {
    var newName = response.resourcePath.replace(/\//g, '');
    this.resourcePath = response.resourcePath;
    res = new SwaggerResource(response, this);
    this.apis[newName] = res;
    this.apisArray.push(res);
  } else {
    var k;
    for (k = 0; k < response.apis.length; k++) {
      var resource = response.apis[k];
      res = new SwaggerResource(resource, this);
      this.apis[res.name] = res;
      this.apisArray.push(res);
    }
  }
  this.isValid = true;
  if (typeof this.success === 'function') {
    this.success();
  }
  return this;
};

SwaggerClient.prototype.buildFrom1_1Spec = function (response) {
  log('This API is using a deprecated version of Swagger!  Please see http://github.com/wordnik/swagger-core/wiki for more info');
  if (response.apiVersion != null)
    this.apiVersion = response.apiVersion;
  this.apis = {};
  this.apisArray = [];
  this.produces = response.produces;
  this.info = this.convertInfo(response.info);
  var isApi = false, res;
  for (var i = 0; i < response.apis.length; i++) {
    var api = response.apis[i];
    if (api.operations) {
      for (var j = 0; j < api.operations.length; j++) {
        operation = api.operations[j];
        isApi = true;
      }
    }
  }
  if (response.basePath) {
    this.basePath = response.basePath;
  } else if (this.url.indexOf('?') > 0) {
    this.basePath = this.url.substring(0, this.url.lastIndexOf('?'));
  } else {
    this.basePath = this.url;
  }
  if (isApi) {
    var newName = response.resourcePath.replace(/\//g, '');
    this.resourcePath = response.resourcePath;
    res = new SwaggerResource(response, this);
    this.apis[newName] = res;
    this.apisArray.push(res);
  } else {
    for (k = 0; k < response.apis.length; k++) {
      resource = response.apis[k];
      res = new SwaggerResource(resource, this);
      this.apis[res.name] = res;
      this.apisArray.push(res);
    }
  }
  this.isValid = true;
  if (this.success) {
    this.success();
  }
  return this;
};

SwaggerClient.prototype.convertInfo = function (resp) {
  if(typeof resp == 'object') {
    var info = {}

    info.title = resp.title;
    info.description = resp.description;
    info.termsOfService = resp.termsOfServiceUrl;
    info.contact = {};
    info.contact.name = resp.contact;
    info.license = {};
    info.license.name = resp.license;
    info.license.url = resp.licenseUrl;

    return info;
  }
};

SwaggerClient.prototype.selfReflect = function () {
  var resource, resource_name, ref;
  if (this.apis === null) {
    return false;
  }
  ref = this.apis;
  for (resource_name in ref) {
    resource = ref[resource_name];
    if (resource.ready === null) {
      return false;
    }
  }
  this.setConsolidatedModels();
  this.ready = true;
  if (typeof this.success === 'function') {
    return this.success();
  }
};

SwaggerClient.prototype.setConsolidatedModels = function () {
  var model, modelName, resource, resource_name, i, apis, models, results;
  this.models = {};
  apis = this.apis;
  for (resource_name in apis) {
    resource = apis[resource_name];
    for (modelName in resource.models) {
      if (typeof this.models[modelName] === 'undefined') {
        this.models[modelName] = resource.models[modelName];
        this.modelsArray.push(resource.models[modelName]);
      }
    }
  }
  models = this.modelsArray;
  results = [];
  for (i = 0; i < models.length; i++) {
    model = models[i];
    results.push(model.setReferencedModels(this.models));
  }
  return results;
};

var SwaggerResource = function (resourceObj, api) {
  var _this = this;
  this.api = api;
  this.swaggerRequstHeaders = api.swaggerRequstHeaders;
  this.path = (typeof this.api.resourcePath === 'string') ? this.api.resourcePath : resourceObj.path;
  this.description = resourceObj.description;
  this.authorizations = (resourceObj.authorizations || {});


  var parts = this.path.split('/');
  this.name = parts[parts.length - 1].replace('.{format}', '');
  this.basePath = this.api.basePath;
  this.operations = {};
  this.operationsArray = [];
  this.modelsArray = [];
  this.models = {};
  this.rawModels = {};
  this.useJQuery = (typeof api.useJQuery !== 'undefined') ? api.useJQuery : null;

  if ((resourceObj.apis) && this.api.resourcePath) {
    this.addApiDeclaration(resourceObj);
  } else {
    if (typeof this.path === 'undefined') {
      this.api.fail('SwaggerResources must have a path.');
    }
    if (this.path.substring(0, 4) === 'http') {
      this.url = this.path.replace('{format}', 'json');
    } else {
      this.url = this.api.basePath + this.path.replace('{format}', 'json');
    }
    this.api.progress('fetching resource ' + this.name + ': ' + this.url);
    var obj = {
      url: this.url,
      method: 'GET',
      useJQuery: this.useJQuery,
      headers: {
        accept: this.swaggerRequstHeaders
      },
      on: {
        response: function (resp) {
          var responseObj = resp.obj || JSON.parse(resp.data);
          return _this.addApiDeclaration(responseObj);
        },
        error: function (response) {
          return _this.api.fail('Unable to read api \'' +
          _this.name + '\' from path ' + _this.url + ' (server returned ' + response.statusText + ')');
        }
      }
    };
    var e = typeof window !== 'undefined' ? window : exports;
    e.authorizations.apply(obj);
    new SwaggerHttp().execute(obj);
  }
};

SwaggerResource.prototype.getAbsoluteBasePath = function (relativeBasePath) {
  var pos, url;
  url = this.api.basePath;
  pos = url.lastIndexOf(relativeBasePath);
  var parts = url.split('/');
  var rootUrl = parts[0] + '//' + parts[2];

  if (relativeBasePath.indexOf('http') === 0)
    return relativeBasePath;
  if (relativeBasePath === '/')
    return rootUrl;
  if (relativeBasePath.substring(0, 1) == '/') {
    // use root + relative
    return rootUrl + relativeBasePath;
  }
  else {
    pos = this.basePath.lastIndexOf('/');
    var base = this.basePath.substring(0, pos);
    if (base.substring(base.length - 1) == '/')
      return base + relativeBasePath;
    else
      return base + '/' + relativeBasePath;
  }
};

SwaggerResource.prototype.addApiDeclaration = function (response) {
  if (typeof response.produces === 'string')
    this.produces = response.produces;
  if (typeof response.consumes === 'string')
    this.consumes = response.consumes;
  if ((typeof response.basePath === 'string') && response.basePath.replace(/\s/g, '').length > 0)
    this.basePath = response.basePath.indexOf('http') === -1 ? this.getAbsoluteBasePath(response.basePath) : response.basePath;
  this.resourcePath = response.resourcePath;
  this.addModels(response.models);
  if (response.apis) {
    for (var i = 0 ; i < response.apis.length; i++) {
      var endpoint = response.apis[i];
      this.addOperations(endpoint.path, endpoint.operations, response.consumes, response.produces);
    }
  }
  this.api[this.name] = this;
  this.ready = true;
  return this.api.selfReflect();
};

SwaggerResource.prototype.addModels = function (models) {
  if (typeof models === 'object') {
    var modelName;
    for (modelName in models) {
      if (typeof this.models[modelName] === 'undefined') {
        var swaggerModel = new SwaggerModel(modelName, models[modelName]);
        this.modelsArray.push(swaggerModel);
        this.models[modelName] = swaggerModel;
        this.rawModels[modelName] = models[modelName];
      }
    }
    var output = [];
    for (var i = 0; i < this.modelsArray.length; i++) {
      var model = this.modelsArray[i];
      output.push(model.setReferencedModels(this.models));
    }
    return output;
  }
};

SwaggerResource.prototype.addOperations = function (resource_path, ops, consumes, produces) {
  if (ops) {
    var output = [];
    for (var i = 0; i < ops.length; i++) {
      var o = ops[i];
      consumes = this.consumes;
      produces = this.produces;
      if (typeof o.consumes !== 'undefined')
        consumes = o.consumes;
      else
        consumes = this.consumes;

      if (typeof o.produces !== 'undefined')
        produces = o.produces;
      else
        produces = this.produces;
      var type = (o.type || o.responseClass);

      if (type === 'array') {
        ref = null;
        if (o.items)
          ref = o.items.type || o.items.$ref;
        type = 'array[' + ref + ']';
      }
      var responseMessages = o.responseMessages;
      var method = o.method;
      if (o.httpMethod) {
        method = o.httpMethod;
      }
      if (o.supportedContentTypes) {
        consumes = o.supportedContentTypes;
      }
      if (o.errorResponses) {
        responseMessages = o.errorResponses;
        for (var j = 0; j < responseMessages.length; j++) {
          r = responseMessages[j];
          r.message = r.reason;
          r.reason = null;
        }
      }
      o.nickname = this.sanitize(o.nickname);
      var op = new SwaggerOperation(o.nickname,
          resource_path,
          method,
          o.parameters,
          o.summary,
          o.notes,
          type,
          responseMessages, 
          this, 
          consumes, 
          produces, 
          o.authorizations, 
          o.deprecated);

      this.operations[op.nickname] = op;
      output.push(this.operationsArray.push(op));
    }
    return output;
  }
};

SwaggerResource.prototype.sanitize = function (nickname) {
  var op;
  op = nickname.replace(/[\s!@#$%^&*()_+=\[{\]};:<>|.\/?,\\'""-]/g, '_');
  op = op.replace(/((_){2,})/g, '_');
  op = op.replace(/^(_)*/g, '');
  op = op.replace(/([_])*$/g, '');
  return op;
};

var SwaggerModel = function (modelName, obj) {
  this.name = typeof obj.id !== 'undefined' ? obj.id : modelName;
  this.properties = [];
  var propertyName;
  for (propertyName in obj.properties) {
    if (obj.required) {
      var value;
      for (value in obj.required) {
        if (propertyName === obj.required[value]) {
          obj.properties[propertyName].required = true;
        }
      }
    }
    var prop = new SwaggerModelProperty(propertyName, obj.properties[propertyName], this);
    this.properties.push(prop);
  }
};

SwaggerModel.prototype.setReferencedModels = function (allModels) {
  var results = [];
  for (var i = 0; i < this.properties.length; i++) {
    var property = this.properties[i];
    var type = property.type || property.dataType;
    if (allModels[type])
      results.push(property.refModel = allModels[type]);
    else if ((property.refDataType) && (allModels[property.refDataType]))
      results.push(property.refModel = allModels[property.refDataType]);
    else
      results.push(void 0);
  }
  return results;
};

SwaggerModel.prototype.getMockSignature = function (modelsToIgnore) {
  var i, prop, propertiesStr = [];
  for (i = 0; i < this.properties.length; i++) {
    prop = this.properties[i];
    propertiesStr.push(prop.toString());
  }

  var strong = '<span class="strong">';
  var strongClose = '</span>';
  var classOpen = strong + this.name + ' {' + strongClose;
  var classClose = strong + '}' + strongClose;
  var returnVal = classOpen + '<div>' + propertiesStr.join(',</div><div>') + '</div>' + classClose;
  if (!modelsToIgnore)
    modelsToIgnore = [];
  modelsToIgnore.push(this.name);

  for (i = 0; i < this.properties.length; i++) {
    prop = this.properties[i];
    if ((prop.refModel) && modelsToIgnore.indexOf(prop.refModel.name) === -1) {
      returnVal = returnVal + ('<br>' + prop.refModel.getMockSignature(modelsToIgnore));
    }
  }
  return returnVal;
};

SwaggerModel.prototype.createJSONSample = function (modelsToIgnore) {
  if (sampleModels[this.name]) {
    return sampleModels[this.name];
  }
  else {
    var result = {};
    modelsToIgnore = (modelsToIgnore || []);
    modelsToIgnore.push(this.name);
    for (var i = 0; i < this.properties.length; i++) {
      var prop = this.properties[i];
      result[prop.name] = prop.getSampleValue(modelsToIgnore);
    }
    modelsToIgnore.pop(this.name);
    return result;
  }
};

var SwaggerModelProperty = function (name, obj, model) {
  this.name = name;
  this.dataType = obj.type || obj.dataType || obj.$ref;
  this.isCollection = this.dataType && (this.dataType.toLowerCase() === 'array' || this.dataType.toLowerCase() === 'list' || this.dataType.toLowerCase() === 'set');
  this.descr = obj.description;
  this.required = obj.required;
  this.defaultValue = applyModelPropertyMacro(obj, model);
  if (obj.items) {
    if (obj.items.type) {
      this.refDataType = obj.items.type;
    }
    if (obj.items.$ref) {
      this.refDataType = obj.items.$ref;
    }
  }
  this.dataTypeWithRef = this.refDataType ? (this.dataType + '[' + this.refDataType + ']') : this.dataType;
  if (obj.allowableValues) {
    this.valueType = obj.allowableValues.valueType;
    this.values = obj.allowableValues.values;
    if (this.values) {
      this.valuesString = '\'' + this.values.join('\' or \'') + '\'';
    }
  }
  if (obj['enum']) {
    this.valueType = 'string';
    this.values = obj['enum'];
    if (this.values) {
      this.valueString = '\'' + this.values.join('\' or \'') + '\'';
    }
  }
};

SwaggerModelProperty.prototype.getSampleValue = function (modelsToIgnore) {
  var result;
  if ((this.refModel) && (modelsToIgnore.indexOf(this.refModel.name) === -1)) {
    result = this.refModel.createJSONSample(modelsToIgnore);
  } else {
    if (this.isCollection) {
      result = this.toSampleValue(this.refDataType);
    } else {
      result = this.toSampleValue(this.dataType);
    }
  }
  if (this.isCollection) {
    return [result];
  } else {
    return result;
  }
};

SwaggerModelProperty.prototype.toSampleValue = function (value) {
  var result;
  if ((typeof this.defaultValue !== 'undefined') && this.defaultValue) {
    result = this.defaultValue;
  } else if (value === 'integer') {
    result = 0;
  } else if (value === 'boolean') {
    result = false;
  } else if (value === 'double' || value === 'number') {
    result = 0.0;
  } else if (value === 'string') {
    result = '';
  } else {
    result = value;
  }
  return result;
};

SwaggerModelProperty.prototype.toString = function () {
  var req = this.required ? 'propReq' : 'propOpt';
  var str = '<span class="propName ' + req + '">' + this.name + '</span> (<span class="propType">' + this.dataTypeWithRef + '</span>';
  if (!this.required) {
    str += ', <span class="propOptKey">optional</span>';
  }
  str += ')';
  if (this.values) {
    str += ' = <span class="propVals">[\'' + this.values.join('\' or \'') + '\']</span>';
  }
  if (this.descr) {
    str += ': <span class="propDesc">' + this.descr + '</span>';
  }
  return str;
};

var SwaggerOperation = function (nickname, path, method, parameters, summary, notes, type, responseMessages, resource, consumes, produces, authorizations, deprecated) {
  var _this = this;

  var errors = [];
  this.nickname = (nickname || errors.push('SwaggerOperations must have a nickname.'));
  this.path = (path || errors.push('SwaggerOperation ' + nickname + ' is missing path.'));
  this.method = (method || errors.push('SwaggerOperation ' + nickname + ' is missing method.'));
  this.parameters = parameters ? parameters : [];
  this.summary = summary;
  this.notes = notes;
  this.type = type;
  this.responseMessages = (responseMessages || []);
  this.resource = (resource || errors.push('Resource is required'));
  this.consumes = consumes;
  this.produces = produces;
  this.authorizations = typeof authorizations !== 'undefined' ? authorizations : resource.authorizations;
  this.deprecated = deprecated;
  this['do'] = __bind(this['do'], this);

  if(typeof this.deprecated === 'string') {
    switch(this.deprecated.toLowerCase()) {
      case 'true': case 'yes': case '1': {
        this.deprecated = true;
        break;
      }
      case 'false': case 'no': case '0': case null: {
        this.deprecated = false;
        break;
      }
      default: this.deprecated = Boolean(this.deprecated);
    }
  }

  if (errors.length > 0) {
    console.error('SwaggerOperation errors', errors, arguments);
    this.resource.api.fail(errors);
  }

  this.path = this.path.replace('{format}', 'json');
  this.method = this.method.toLowerCase();
  this.isGetMethod = this.method === 'GET';

  var i, j, v;
  this.resourceName = this.resource.name;
  if (typeof this.type !== 'undefined' && this.type === 'void')
    this.type = null;
  else {
    this.responseClassSignature = this.getSignature(this.type, this.resource.models);
    this.responseSampleJSON = this.getSampleJSON(this.type, this.resource.models);
  }

  for (i = 0; i < this.parameters.length; i++) {
    var param = this.parameters[i];
    // might take this away
    param.name = param.name || param.type || param.dataType;
    // for 1.1 compatibility
    type = param.type || param.dataType;
    if (type === 'array') {
      type = 'array[' + (param.items.$ref ? param.items.$ref : param.items.type) + ']';
    }
    param.type = type;

    if (type && type.toLowerCase() === 'boolean') {
      param.allowableValues = {};
      param.allowableValues.values = ['true', 'false'];
    }
    param.signature = this.getSignature(type, this.resource.models);
    param.sampleJSON = this.getSampleJSON(type, this.resource.models);

    var enumValue = param['enum'];
    if (typeof enumValue !== 'undefined') {
      param.isList = true;
      param.allowableValues = {};
      param.allowableValues.descriptiveValues = [];

      for (j = 0; j < enumValue.length; j++) {
        v = enumValue[j];
        if (param.defaultValue) {
          param.allowableValues.descriptiveValues.push({
            value: String(v),
            isDefault: (v === param.defaultValue)
          });
        }
        else {
          param.allowableValues.descriptiveValues.push({
            value: String(v),
            isDefault: false
          });
        }
      }
    }
    else if (param.allowableValues != null) {
      if (param.allowableValues.valueType === 'RANGE')
        param.isRange = true;
      else
        param.isList = true;
      if (param.allowableValues != null) {
        param.allowableValues.descriptiveValues = [];
        if (param.allowableValues.values) {
          for (j = 0; j < param.allowableValues.values.length; j++) {
            v = param.allowableValues.values[j];
            if (param.defaultValue != null) {
              param.allowableValues.descriptiveValues.push({
                value: String(v),
                isDefault: (v === param.defaultValue)
              });
            }
            else {
              param.allowableValues.descriptiveValues.push({
                value: String(v),
                isDefault: false
              });
            }
          }
        }
      }
    }
    param.defaultValue = applyParameterMacro(this, param);
  }
  var defaultSuccessCallback = this.resource.api.defaultSuccessCallback || null;
  var defaultErrorCallback = this.resource.api.defaultErrorCallback || null;

  this.resource[this.nickname] = function (args, opts, callback, error) {
    var arg1, arg2, arg3, arg4;
    if(typeof args === 'function') {  // right shift 3
      arg1 = {}; arg2 = {}; arg3 = args; arg4 = opts;
    }
    else if(typeof args === 'object' && typeof opts === 'function') { // right shift 2
      arg1 = args; arg2 = {}; arg3 = opts; arg4 = callback;
    }
    else {
      arg1 = args; arg2 = opts; arg3 = callback; arg4 = error;
    }
    return _this['do'](arg1 || {}, arg2 || {}, arg3 || defaultSuccessCallback, arg4 || defaultErrorCallback);
  };

  this.resource[this.nickname].help = function () {
    return _this.help();
  };
  this.resource[this.nickname].asCurl = function (args) {
    return _this.asCurl(args);
  };
};

SwaggerOperation.prototype.isListType = function (type) {
  if (type && type.indexOf('[') >= 0) {
    return type.substring(type.indexOf('[') + 1, type.indexOf(']'));
  } else {
    return void 0;
  }
};

SwaggerOperation.prototype.getSignature = function (type, models) {
  var isPrimitive, listType;
  listType = this.isListType(type);
  isPrimitive = ((typeof listType !== 'undefined') && models[listType]) || (typeof models[type] !== 'undefined') ? false : true;
  if (isPrimitive) {
    return type;
  } else {
    if (typeof listType !== 'undefined') {
      return models[listType].getMockSignature();
    } else {
      return models[type].getMockSignature();
    }
  }
};

SwaggerOperation.prototype.getSampleJSON = function (type, models) {
  var isPrimitive, listType, val;
  listType = this.isListType(type);
  isPrimitive = ((typeof listType !== 'undefined') && models[listType]) || (typeof models[type] !== 'undefined') ? false : true;
  val = isPrimitive ? void 0 : (listType != null ? models[listType].createJSONSample() : models[type].createJSONSample());
  if (val) {
    val = listType ? [val] : val;
    if (typeof val == 'string')
      return val;
    else if (typeof val === 'object') {
      var t = val;
      if (val instanceof Array && val.length > 0) {
        t = val[0];
      }
      if (t.nodeName) {
        var xmlString = new XMLSerializer().serializeToString(t);
        return this.formatXml(xmlString);
      }
      else
        return JSON.stringify(val, null, 2);
    }
    else
      return val;
  }
};

SwaggerOperation.prototype['do'] = function (args, opts, callback, error) {
  var key, param, params, possibleParams = [], req, value;

  if (typeof error !== 'function') {
    error = function (xhr, textStatus, error) {
      return log(xhr, textStatus, error);
    };
  }

  if (typeof callback !== 'function') {
    callback = function (response) {
      var content;
      content = null;
      if (response != null) {
        content = response.data;
      } else {
        content = 'no data';
      }
      return log('default callback: ' + content);
    };
  }

  params = {};
  params.headers = [];
  if (args.headers != null) {
    params.headers = args.headers;
    delete args.headers;
  }
  // allow override from the opts
  if(opts && opts.responseContentType) {
    params.headers['Content-Type'] = opts.responseContentType;
  }
  if(opts && opts.requestContentType) {
    params.headers.Accept = opts.requestContentType;
  }

  for (var i = 0; i < this.parameters.length; i++) {
    param = this.parameters[i];
    if (param.paramType === 'header') {
      if (typeof args[param.name] !== 'undefined')
        params.headers[param.name] = args[param.name];
    }
    else if (param.paramType === 'form' || param.paramType.toLowerCase() === 'file')
      possibleParams.push(param);
    else if (param.paramType === 'body' && param.name !== 'body' && typeof args[param.name] !== 'undefined') {
      if (args.body) {
        throw new Error('Saw two body params in an API listing; expecting a max of one.');
      }
      args.body = args[param.name];
    }
  }

  if (typeof args.body !== 'undefined') {
    params.body = args.body;
    delete args.body;
  }

  if (possibleParams) {
    for (key in possibleParams) {
      value = possibleParams[key];
      if (args[value.name]) {
        params[value.name] = args[value.name];
      }
    }
  }

  req = new SwaggerRequest(this.method, this.urlify(args), params, opts, callback, error, this);
  if (opts.mock) {
    return req;
  } else {
    return true;
  }
};

SwaggerOperation.prototype.pathJson = function () {
  return this.path.replace('{format}', 'json');
};

SwaggerOperation.prototype.pathXml = function () {
  return this.path.replace('{format}', 'xml');
};

SwaggerOperation.prototype.encodePathParam = function (pathParam) {
  var encParts, part, parts, _i, _len;
  pathParam = pathParam.toString();
  if (pathParam.indexOf('/') === -1) {
    return encodeURIComponent(pathParam);
  } else {
    parts = pathParam.split('/');
    encParts = [];
    for (_i = 0, _len = parts.length; _i < _len; _i++) {
      part = parts[_i];
      encParts.push(encodeURIComponent(part));
    }
    return encParts.join('/');
  }
};

SwaggerOperation.prototype.urlify = function (args) {
  var i, j, param, url;
  // ensure no double slashing...
  if(this.resource.basePath.length > 1 && this.resource.basePath.slice(-1) === '/' && this.pathJson().charAt(0) === '/')
    url = this.resource.basePath + this.pathJson().substring(1);
  else
    url = this.resource.basePath + this.pathJson();
  var params = this.parameters;
  for (i = 0; i < params.length; i++) {
    param = params[i];
    if (param.paramType === 'path') {
      if (typeof args[param.name] !== 'undefined') {
        // apply path params and remove from args
        var reg = new RegExp('\\{\\s*?' + param.name + '.*?\\}(?=\\s*?(\\/?|$))', 'gi');
        url = url.replace(reg, this.encodePathParam(args[param.name]));
        delete args[param.name];
      }
      else
        throw '' + param.name + ' is a required path param.';
    }
  }

  var queryParams = '';
  for (i = 0; i < params.length; i++) {
    param = params[i];
    if(param.paramType === 'query') {
      if (queryParams !== '')
        queryParams += '&';    
      if (Array.isArray(param)) {
        var output = '';   
        for(j = 0; j < param.length; j++) {    
          if(j > 0)    
            output += ',';   
          output += encodeURIComponent(param[j]);    
        }    
        queryParams += encodeURIComponent(param.name) + '=' + output;    
      }
      else {
        if (typeof args[param.name] !== 'undefined') {
          queryParams += encodeURIComponent(param.name) + '=' + encodeURIComponent(args[param.name]);
        } else {
          if (param.required)
            throw '' + param.name + ' is a required query param.';
        }
      }
    }
  }
  if ((queryParams != null) && queryParams.length > 0)
    url += '?' + queryParams;
  return url;
};

SwaggerOperation.prototype.supportHeaderParams = function () {
  return this.resource.api.supportHeaderParams;
};

SwaggerOperation.prototype.supportedSubmitMethods = function () {
  return this.resource.api.supportedSubmitMethods;
};

SwaggerOperation.prototype.getQueryParams = function (args) {
  return this.getMatchingParams(['query'], args);
};

SwaggerOperation.prototype.getHeaderParams = function (args) {
  return this.getMatchingParams(['header'], args);
};

SwaggerOperation.prototype.getMatchingParams = function (paramTypes, args) {
  var matchingParams = {};
  var params = this.parameters;
  for (var i = 0; i < params.length; i++) {
    param = params[i];
    if (args && args[param.name])
      matchingParams[param.name] = args[param.name];
  }
  var headers = this.resource.api.headers;
  var name;
  for (name in headers) {
    var value = headers[name];
    matchingParams[name] = value;
  }
  return matchingParams;
};

SwaggerOperation.prototype.help = function () {
  var msg = '';
  var params = this.parameters;
  for (var i = 0; i < params.length; i++) {
    var param = params[i];
    if (msg !== '')
      msg += '\n';
    msg += '* ' + param.name + (param.required ? ' (required)' : '') + " - " + param.description;
  }
  return msg;
};

SwaggerOperation.prototype.asCurl = function (args) {
  var results = [];
  var i;

  var headers = SwaggerRequest.prototype.setHeaders(args, {}, this);    
  for(i = 0; i < this.parameters.length; i++) {
    var param = this.parameters[i];
    if(param.paramType && param.paramType === 'header' && args[param.name]) {
      headers[param.name] = args[param.name];
    }
  }

  var key;
  for (key in headers) {
    results.push('--header "' + key + ': ' + headers[key] + '"');
  }
  return 'curl ' + (results.join(' ')) + ' ' + this.urlify(args);
};

SwaggerOperation.prototype.formatXml = function (xml) {
  var contexp, formatted, indent, lastType, lines, ln, pad, reg, transitions, wsexp, _fn, _i, _len;
  reg = /(>)(<)(\/*)/g;
  wsexp = /[ ]*(.*)[ ]+\n/g;
  contexp = /(<.+>)(.+\n)/g;
  xml = xml.replace(reg, '$1\n$2$3').replace(wsexp, '$1\n').replace(contexp, '$1\n$2');
  pad = 0;
  formatted = '';
  lines = xml.split('\n');
  indent = 0;
  lastType = 'other';
  transitions = {
    'single->single': 0,
    'single->closing': -1,
    'single->opening': 0,
    'single->other': 0,
    'closing->single': 0,
    'closing->closing': -1,
    'closing->opening': 0,
    'closing->other': 0,
    'opening->single': 1,
    'opening->closing': 0,
    'opening->opening': 1,
    'opening->other': 1,
    'other->single': 0,
    'other->closing': -1,
    'other->opening': 0,
    'other->other': 0
  };
  _fn = function (ln) {
    var fromTo, j, key, padding, type, types, value;
    types = {
      single: Boolean(ln.match(/<.+\/>/)),
      closing: Boolean(ln.match(/<\/.+>/)),
      opening: Boolean(ln.match(/<[^!?].*>/))
    };
    type = ((function () {
      var _results;
      _results = [];
      for (key in types) {
        value = types[key];
        if (value) {
          _results.push(key);
        }
      }
      return _results;
    })())[0];
    type = type === void 0 ? 'other' : type;
    fromTo = lastType + '->' + type;
    lastType = type;
    padding = '';
    indent += transitions[fromTo];
    padding = ((function () {
      var _j, _ref5, _results;
      _results = [];
      for (j = _j = 0, _ref5 = indent; 0 <= _ref5 ? _j < _ref5 : _j > _ref5; j = 0 <= _ref5 ? ++_j : --_j) {
        _results.push('  ');
      }
      return _results;
    })()).join('');
    if (fromTo === 'opening->closing') {
      formatted = formatted.substr(0, formatted.length - 1) + ln + '\n';
    } else {
      formatted += padding + ln + '\n';
    }
  };
  for (_i = 0, _len = lines.length; _i < _len; _i++) {
    ln = lines[_i];
    _fn(ln);
  }
  return formatted;
};

var SwaggerRequest = function (type, url, params, opts, successCallback, errorCallback, operation, execution) {
  var _this = this;
  var errors = [];

  this.useJQuery = (typeof operation.resource.useJQuery !== 'undefined' ? operation.resource.useJQuery : null);
  this.type = (type || errors.push('SwaggerRequest type is required (get/post/put/delete/patch/options).'));
  this.url = (url || errors.push('SwaggerRequest url is required.'));
  this.params = params;
  this.opts = opts;
  this.successCallback = (successCallback || errors.push('SwaggerRequest successCallback is required.'));
  this.errorCallback = (errorCallback || errors.push('SwaggerRequest error callback is required.'));
  this.operation = (operation || errors.push('SwaggerRequest operation is required.'));
  this.execution = execution;
  this.headers = (params.headers || {});

  if (errors.length > 0) {
    throw errors;
  }

  this.type = this.type.toUpperCase();

  // set request, response content type headers
  var headers = this.setHeaders(params, opts, this.operation);
  var body = params.body;

  // encode the body for form submits
  if (headers['Content-Type']) {
    var key, value, values = {}, i;
    var operationParams = this.operation.parameters;
    for (i = 0; i < operationParams.length; i++) {
      var param = operationParams[i];
      if (param.paramType === 'form')
        values[param.name] = param;
    }

    if (headers['Content-Type'].indexOf('application/x-www-form-urlencoded') === 0) {
      var encoded = '';
      for (key in values) {
        value = this.params[key];
        if (typeof value !== 'undefined') {
          if (encoded !== '')
            encoded += '&';
          encoded += encodeURIComponent(key) + '=' + encodeURIComponent(value);
        }
      }
      body = encoded;
    }
    else if (headers['Content-Type'].indexOf('multipart/form-data') === 0) {
      // encode the body for form submits
      var data = '';
      var boundary = '----SwaggerFormBoundary' + Date.now();
      for (key in values) {
        value = this.params[key];
        if (typeof value !== 'undefined') {
          data += '--' + boundary + '\n';
          data += 'Content-Disposition: form-data; name="' + key + '"';
          data += '\n\n';
          data += value + '\n';
        }
      }
      data += '--' + boundary + '--\n';
      headers['Content-Type'] = 'multipart/form-data; boundary=' + boundary;
      body = data;
    }
  }

  var obj;
  if (!((this.headers != null) && (this.headers.mock != null))) {
    obj = {
      url: this.url,
      method: this.type,
      headers: headers,
      body: body,
      useJQuery: this.useJQuery,
      on: {
        error: function (response) {
          return _this.errorCallback(response, _this.opts.parent);
        },
        redirect: function (response) {
          return _this.successCallback(response, _this.opts.parent);
        },
        307: function (response) {
          return _this.successCallback(response, _this.opts.parent);
        },
        response: function (response) {
          return _this.successCallback(response, _this.opts.parent);
        }
      }
    };

    var status = false;
    if (this.operation.resource && this.operation.resource.api && this.operation.resource.api.clientAuthorizations) {
      // Get the client authorizations from the resource declaration
      status = this.operation.resource.api.clientAuthorizations.apply(obj, this.operation.authorizations);
    } else {
      // Get the client authorization from the default authorization declaration
      var e;
      if (typeof window !== 'undefined') {
        e = window;
      } else {
        e = exports;
      }
      status = e.authorizations.apply(obj, this.operation.authorizations);
    }

    if (!opts.mock) {
      if (status !== false) {
        new SwaggerHttp().execute(obj);
      } else {
        obj.canceled = true;
      }
    } else {
      return obj;
    }
  }
  return obj;
};

SwaggerRequest.prototype.setHeaders = function (params, opts, operation) {
  // default type
  var accepts = opts.responseContentType || 'application/json';
  var consumes = opts.requestContentType || 'application/json';

  var allDefinedParams = operation.parameters;
  var definedFormParams = [];
  var definedFileParams = [];
  var body = params.body;
  var headers = {};

  // get params from the operation and set them in definedFileParams, definedFormParams, headers
  var i;
  for (i = 0; i < allDefinedParams.length; i++) {
    var param = allDefinedParams[i];
    if (param.paramType === 'form')
      definedFormParams.push(param);
    else if (param.paramType === 'file')
      definedFileParams.push(param);
    else if (param.paramType === 'header' && this.params.headers) {
      var key = param.name;
      var headerValue = this.params.headers[param.name];
      if (typeof this.params.headers[param.name] !== 'undefined')
        headers[key] = headerValue;
    }
  }

  // if there's a body, need to set the accepts header via requestContentType
  if (body && (this.type === 'POST' || this.type === 'PUT' || this.type === 'PATCH' || this.type === 'DELETE')) {
    if (this.opts.requestContentType)
      consumes = this.opts.requestContentType;
  } else {
    // if any form params, content type must be set
    if (definedFormParams.length > 0) {
      if (definedFileParams.length > 0)
        consumes = 'multipart/form-data';
      else
        consumes = 'application/x-www-form-urlencoded';
    }
    else if (this.type === 'DELETE')
      body = '{}';
    else if (this.type != 'DELETE')
      consumes = null;
  }

  if (consumes && this.operation.consumes) {
    if (this.operation.consumes.indexOf(consumes) === -1) {
      log('server doesn\'t consume ' + consumes + ', try ' + JSON.stringify(this.operation.consumes));
    }
  }

  if (this.opts && this.opts.responseContentType) {
    accepts = this.opts.responseContentType;
  } else {
    accepts = 'application/json';
  }
  if (accepts && operation.produces) {
    if (operation.produces.indexOf(accepts) === -1) {
      log('server can\'t produce ' + accepts);
    }
  }

  if ((consumes && body !== '') || (consumes === 'application/x-www-form-urlencoded'))
    headers['Content-Type'] = consumes;
  if (accepts)
    headers.Accept = accepts;
  return headers;
};

/**
 * SwaggerHttp is a wrapper for executing requests
 */
var SwaggerHttp = function() {};

SwaggerHttp.prototype.execute = function(obj) {
  if(obj && (typeof obj.useJQuery === 'boolean'))
    this.useJQuery = obj.useJQuery;
  else
    this.useJQuery = this.isIE8();

  if(obj && typeof obj.body === 'object') {
    obj.body = JSON.stringify(obj.body);
  }

  if(this.useJQuery)
    return new JQueryHttpClient().execute(obj);
  else
    return new ShredHttpClient().execute(obj);
};

SwaggerHttp.prototype.isIE8 = function() {
  var detectedIE = false;
  if (typeof navigator !== 'undefined' && navigator.userAgent) {
    nav = navigator.userAgent.toLowerCase();
    if (nav.indexOf('msie') !== -1) {
      var version = parseInt(nav.split('msie')[1]);
      if (version <= 8) {
        detectedIE = true;
      }
    }
  }
  return detectedIE;
};

/*
 * JQueryHttpClient lets a browser take advantage of JQuery's cross-browser magic.
 * NOTE: when jQuery is available it will export both '$' and 'jQuery' to the global space.
 *       Since we are using closures here we need to alias it for internal use.
 */
var JQueryHttpClient = function(options) {
  "use strict";
  if(!jQuery){
    var jQuery = window.jQuery;
  }
};

JQueryHttpClient.prototype.execute = function(obj) {
  var cb = obj.on;
  var request = obj;

  obj.type = obj.method;
  obj.cache = false;

  obj.beforeSend = function(xhr) {
    var key, results;
    if (obj.headers) {
      results = [];
      for (key in obj.headers) {
        if (key.toLowerCase() === "content-type") {
          results.push(obj.contentType = obj.headers[key]);
        } else if (key.toLowerCase() === "accept") {
          results.push(obj.accepts = obj.headers[key]);
        } else {
          results.push(xhr.setRequestHeader(key, obj.headers[key]));
        }
      }
      return results;
    }
  };

  obj.data = obj.body;
  obj.complete = function(response, textStatus, opts) {
    var headers = {},
      headerArray = response.getAllResponseHeaders().split("\n");

    for(var i = 0; i < headerArray.length; i++) {
      var toSplit = headerArray[i].trim();
      if(toSplit.length === 0)
        continue;
      var separator = toSplit.indexOf(":");
      if(separator === -1) {
        // Name but no value in the header
        headers[toSplit] = null;
        continue;
      }
      var name = toSplit.substring(0, separator).trim(),
        value = toSplit.substring(separator + 1).trim();
      headers[name] = value;
    }

    var out = {
      url: request.url,
      method: request.method,
      status: response.status,
      data: response.responseText,
      headers: headers
    };

    var contentType = (headers["content-type"]||headers["Content-Type"]||null);
    if(contentType) {
      if(contentType.indexOf("application/json") === 0 || contentType.indexOf("+json") > 0) {
        try {
          out.obj = response.responseJSON || {};
        } catch (ex) {
          // do not set out.obj
          log("unable to parse JSON content");
        }
      }
    }

    if(response.status >= 200 && response.status < 300)
      cb.response(out);
    else if(response.status === 0 || (response.status >= 400 && response.status < 599))
      cb.error(out);
    else
      return cb.response(out);
  };

  jQuery.support.cors = true;
  return jQuery.ajax(obj);
};

/*
 * ShredHttpClient is a light-weight, node or browser HTTP client
 */
var ShredHttpClient = function(options) {
  this.options = (options||{});
  this.isInitialized = false;

  var identity, toString;

  if (typeof window !== 'undefined') {
    this.Shred = require("./shred");
    this.content = require("./shred/content");
  }
  else
    this.Shred = require("shred");
  this.shred = new this.Shred(options);
};

ShredHttpClient.prototype.initShred = function () {
  this.isInitialized = true;
  this.registerProcessors(this.shred);
};

ShredHttpClient.prototype.registerProcessors = function(shred) {
  var identity = function(x) {
    return x;
  };
  var toString = function(x) {
    return x.toString();
  };

  if (typeof window !== 'undefined') {
    this.content.registerProcessor(["application/json; charset=utf-8", "application/json", "json"], {
      parser: identity,
      stringify: toString
    });
  } else {
    this.Shred.registerProcessor(["application/json; charset=utf-8", "application/json", "json"], {
      parser: identity,
      stringify: toString
    });
  }
};

ShredHttpClient.prototype.execute = function(obj) {
  if(!this.isInitialized)
    this.initShred();

  var cb = obj.on, res;
  var transform = function(response) {
    var out = {
      headers: response._headers,
      url: response.request.url,
      method: response.request.method,
      status: response.status,
      data: response.content.data
    };

    var headers = response._headers.normalized || response._headers;
    var contentType = (headers["content-type"]||headers["Content-Type"]||null);

    if(contentType) {
      if(contentType.indexOf("application/json") === 0 || contentType.indexOf("+json") > 0) {
        if(response.content.data && response.content.data !== "")
          try{
            out.obj = JSON.parse(response.content.data);
          }
          catch (e) {
            // unable to parse
          }
        else
          out.obj = {};
      }
    }
    return out;
  };

  // Transform an error into a usable response-like object
  var transformError = function (error) {
    var out = {
      // Default to a status of 0 - The client will treat this as a generic permissions sort of error
      status: 0,
      data: error.message || error
    };

    if (error.code) {
      out.obj = error;

      if (error.code === 'ENOTFOUND' || error.code === 'ECONNREFUSED') {
        // We can tell the client that this should be treated as a missing resource and not as a permissions thing
        out.status = 404;
      }
    }
    return out;
  };

  res = {
    error: function (response) {
      if (obj)
        return cb.error(transform(response));
    },
    // Catch the Shred error raised when the request errors as it is made (i.e. No Response is coming)
    request_error: function (err) {
      if (obj)
        return cb.error(transformError(err));
    },
    response: function (response) {
      if (obj) {
        return cb.response(transform(response));
      }
    }
  };
  if (obj) {
    obj.on = res;
  }
  return this.shred.request(obj);
};


var e = (typeof window !== 'undefined' ? window : exports);

e.authorizations = new SwaggerAuthorizations();
e.ApiKeyAuthorization = ApiKeyAuthorization;
e.PasswordAuthorization = PasswordAuthorization;
e.CookieAuthorization = CookieAuthorization;
e.SwaggerClient = SwaggerClient;
e.Operation = Operation;
e.Model = Model;
e.models = models;
})();<|MERGE_RESOLUTION|>--- conflicted
+++ resolved
@@ -1,10 +1,6 @@
 /**
  * swagger-client - swagger.js is a javascript client for use with swaggering APIs.
-<<<<<<< HEAD
  * @version v2.1.1-M1
-=======
- * @version v2.1.0-M1
->>>>>>> f29b0914
  * @link http://swagger.io
  * @license apache 2.0
  */
