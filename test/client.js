/* global describe, it */

'use strict';

var _ = require('lodash-compat');
var expect = require('expect');
var petstoreRaw = require('./spec/v2/petstore.json');
var SwaggerClient = require('..');
var auth = require('../lib/auth');
var fs = require('fs');
var md5 = require('md5-file');

/* jshint ignore:start */
var mock = require('./mock');
var instance;
var testBlobMD5;
/* jshint ignore:end */

describe('SwaggerClient', function () {
  /* jshint ignore:start */
  before(function (done) {
    testBlobMD5 = md5.sync('test/spec/v2/blob/image.png');
    mock.petstore(done, function (petstore, server){
      instance = server;
    });
  });

  after(function (done){
    instance.close();
    done();
  });

  /* jshint ignore:end */
  it('ensure externalDocs is attached to the client when available (Issue 276)', function (done) {
    var client = new SwaggerClient({
      spec: petstoreRaw,
      success: function () {
        expect(client.externalDocs).toEqual(petstoreRaw.externalDocs);

        done();
      }
    });
  });

  describe('enabling promises', function() {

    var client;

    describe('given a valid spec (or url)', function() {
      beforeEach(function() {
        client = new SwaggerClient({
          spec: petstoreRaw,
          usePromise: true
        });
      });

      it('should resolve with an object as response', function(done) {
        client.then(function(response) {
          expect(response).toNotBe(null);
          done();
        });
      });

      it('should set the client to be ready', function(done) {
        client.then(function(response) {
          expect(response.ready).toBe(true);
          done();
        });
      });
    });

  });

  describe('Runtime Support', function() {
    describe('IE 8', function() {

      it('String#trim', function() {
        expect(typeof String.prototype.trim).toBe('function');
        expect('  hi  '.trim()).toBe('hi');
      });

      it('Array#indexOf', function() {
        expect(typeof Array.prototype.indexOf).toBe('function');
        expect(['1', '2'].indexOf('2')).toBe(1);
        expect(['1', '2'].indexOf('3')).toBe(-1);
      });
    });

    describe('Node 0.10.x', function() {
      it('String#endsWith', function() {
        expect(typeof String.prototype.endsWith).toBe('function');
        expect('hello'.endsWith('lo')).toBe(true);
        expect('hello'.endsWith('he')).toBe(false);
      });
    });
  });

  it('ensure reserved tag names are handled properly (Issue 209)', function (done) {
    var cPetStore = _.cloneDeep(petstoreRaw);

    cPetStore.tags[1].name = 'help';
    // see https://github.com/swagger-api/swagger-ui/issues/1615
    cPetStore.tags.push({ name: 'title' });

    _.forEach(cPetStore.paths, function (path) {
      _.forEach(path, function (operation) {
        _.forEach(operation.tags, function (tag, index) {
          if (tag === 'user') {
            operation.tags[index] = 'help';
          }
        });
        // see https://github.com/swagger-api/swagger-ui/issues/1615
        operation.tags.push('title');
      });
    });

    var client = new SwaggerClient({
      spec: cPetStore,
      success: function () {
        expect(client.help).toBeA('function');
        expect(client.apis.help).toBeA('function');
        expect(client.pet.help).toBeA('function');
        expect(client._help.help).toBeA('function');

        expect(client.title).toBeA('string');
        expect(client._title.help).toBeA('function');

        expect(Object.keys(client.pet)).toEqual(Object.keys(client.apis.pet));
        expect(client._help).toEqual(client.apis._help);

        expect(client.help(true).indexOf('_help')).toBeMoreThan(-1);
        expect(client.apis.help(true).indexOf('_help')).toBeMoreThan(-1);
        expect(client._help.help(true).indexOf('_help')).toBeMoreThan(-1);
        expect(client.apis._help.help(true).indexOf('_help')).toBeMoreThan(-1);

        done();
      }
    });
  });

  it('ensure reserved operation names are handled properly (Issue 209)', function (done) {
    var cPetStore = _.cloneDeep(petstoreRaw);

    cPetStore.paths['/pet/add'].post.operationId = 'help';

    var client = new SwaggerClient({
      spec: cPetStore,
      success: function () {
        expect(client.pet.help).toBeA('function');
        expect(client.pet._help).toBeA('function');

        expect(client.help(true).indexOf('_help')).toBeMoreThan(-1);
        expect(client.pet.help(true).indexOf('_help')).toBeMoreThan(-1);
        expect(client.pet._help.help(true).indexOf('_help')).toBeMoreThan(-1);

        done();
      }
    });
  });

  it('should handle empty tags (Issue 291)', function (done) {
    var cPetStore = _.cloneDeep(petstoreRaw);

    cPetStore.paths['/pet/add'].post.tags = [];

    var client = new SwaggerClient({
      spec: cPetStore,
      success: function () {
        expect(client.default.help).toBeA('function');
        expect(client.default.createPet).toBeA('function');

        done();
      }
    });
  });

  it('should handle \'/apis\' path (Issue 291)', function (done) {
    var cPetStore = _.cloneDeep(petstoreRaw);

    cPetStore.paths['/apis'] = _.cloneDeep(petstoreRaw.paths['/pet']);

    _.forEach(cPetStore.paths['/pet'], function (operation) {
      operation.tags = ['apis'];
    });

    var client = new SwaggerClient({
      spec: cPetStore,
      success: function () {
        expect(client.apis._apis.help).toBeA('function');
        expect(client.apis._apis.addPet).toBeA('function');
        expect(client.apis._apis.updatePet).toBeA('function');

        done();
      }
    });
  });

  it('should read an object from #404 and include the URL', function(done) {
    var spec = {
      swagger : '2.0',
      info : {
        description : '...',
        title : 'API',
        version : '1'
      },
      'scheme': ['http'],
      'host': 'localhost:8080',
      basePath : '/x',
      paths : {
        '/test' : {
          post : {
            responses : {
              200 : {
                description : 'Success',
                schema : {
                  $ref : '#/definitions/Object'
                }
              }
            }
          }
        }
      },
      definitions : {
        Object : {
          properties : {
            link : {
              title : 'Links',
              'schema': {
                $ref : 'TODO'
              },
              type : 'object'
            }
          },
          type : 'object'
        }
      }
    };

    var client = new SwaggerClient({
      spec: spec,
      success: function () {
        expect(client.host).toBe('localhost:8080');
        done();
      }
    });
  });

  it('should read an object from #404', function(done) {
    var spec = {
      swagger : '2.0',
      info : {
        description : '...',
        title : 'API',
        version : '1'
      },
      'scheme': ['http'],
      'host': 'localhost:8080',
      basePath : '/x',
      paths : {
        '/test' : {
          post : {
            tags: [ 'fun' ],
            operationId: 'tryIt',
            summary: 'it is just a test',
            responses : {
              200 : {
                description : 'Success',
                schema : {
                  $ref : '#/definitions/Object'
                }
              }
            }
          }
        }
      },
      definitions : {
        Object : {
          properties : {
            link : {
              title : 'Links',
              'schema': {
                $ref : 'TODO'
              },
              type : 'object'
            }
          },
          type : 'object'
        }
      }
    };

    var client = new SwaggerClient({
      spec: spec,
      success: function () {
        client.fun.tryIt.help();
        done();
      }
    });
  });

  it('should use jQuery', function(done) {
    var client = new SwaggerClient({
      spec: petstoreRaw,
      useJQuery: true,
      success: function () {
        var result = client.pet.getPetById({petId: 3}, { mock: true });
        expect(result.useJQuery).toBe(true);
        done();
      }
    });
  });

  it('should use jqueryAjaxCache', function(done) {
    var client = new SwaggerClient({
      spec: petstoreRaw,
      jqueryAjaxCache: true,
      success: function () {
        var result = client.pet.getPetById({petId: 3}, { mock: true });
        expect(result.jqueryAjaxCache).toBe(true);
        done();
      }
    });
  });

  it('should force jQuery for options', function(done) {
    var spec = {
      swagger: '2.0',
      info: {
        description: 'This is a sample server Petstore server',
        version: '1.0.0',
        title: 'Swagger Petstore'
      },
      host: 'petstore.swagger.io',
      basePath: '/v2',
      paths: {
        '/pet': {
          options: {
            tags: [ 'pet' ],
            operationId: 'testOptions',
            responses: {
              200: {
                description: 'OK'
              }
            }
          }
        }
      }
    };

    new SwaggerClient({
      spec: spec,
      usePromise: true
    }).then(function (client) {
      client.pet.testOptions()
        .then(function () {
          done();
        });
    })
    .catch (function () {
      // this is expected
      done();
    });
  });

  it('should should use a custom http client', function(done) {
    var myHttpClient = {
      execute: function(obj) {
        obj.on.response('ok');
      }
    };

    var client = new SwaggerClient({
      spec: petstoreRaw,
      client: myHttpClient,
      success: function () {
        client.pet.getPetById({petId: 3}, function(data){
          expect(data).toBe('ok');
          done();
        });
      }
    });
  });

  it('should accept a timeout', function(done) {
    var timeoutValue = 1000;
    var client = new SwaggerClient({
      spec: petstoreRaw,
      timeout: timeoutValue,
      success: function () {
        expect(client.timeout).toBe(timeoutValue);
        expect(client.fetchSpecTimeout).toBe(timeoutValue);
        done();
      }
    });
  });

  it('should accept a timeout for fetching a spec', function(done) {
    var timeoutValue = 1000;
    var client = new SwaggerClient({
      spec: petstoreRaw,
      fetchSpecTimeout: timeoutValue,
      success: function () {
        expect(client.timeout).toBe(null);
        expect(client.fetchSpecTimeout).toBe(timeoutValue);
        done();
      }
    });
  });

  it('should prefer fetchSpecTimeout over timeout when both are specified', function(done) {
    var timeoutValue = 1000;
    var fetchSpecTimeoutValue = 2000;
    var client = new SwaggerClient({
      spec: petstoreRaw,
      timeout: timeoutValue,
      fetchSpecTimeout: fetchSpecTimeoutValue,
      success: function () {
        expect(client.timeout).toBe(timeoutValue);
        expect(client.fetchSpecTimeout).toBe(fetchSpecTimeoutValue);
        done();
      }
    });
  });

  it('should use a timeout when fetching a spec', function (done) {
    var client = new SwaggerClient({
      url: 'http://localhost:8000/v2/petstore.json',
      fetchSpecTimeout: 1,
      success: function () {
        expect().toExist('Fetch spec timeout was not applied');
        done();
      },
      failure: function (message) {
        expect(message).toBe('Request timed out after 1ms');
        done();
      }
    });
  });

  it('should use a timeout when making an operation request', function (done) {
    var timeout = 1;
    new SwaggerClient({
      url: 'http://localhost:8000/v2/petstore.json',
      usePromise: true,
      timeout: timeout,
      // pass null to avoid false failures when fetching spec
      fetchSpecTimeout: null
    }).then(function (client) {
      client.pet.getPetById({petId: 1})
        .then(function (pet) {
          expect().toExist('Operation request timeout was not applied')
        }).catch(function (err) {
          expect(err.errObj.message).toBe('timeout of 1ms exceeded', 'Operation request timeout was not applied')
          done();
        });
    }).catch(done);
  });

  it('should use a responseInterceptor', function(done) {
    var responseInterceptor = {
      apply: function(data) {
        data.url = 'foo/bar';
        return data;
      }
    };

    var client = new SwaggerClient({
      spec: petstoreRaw,
      responseInterceptor: responseInterceptor,
      success: function () {
        client.pet.getPetById({petId: 1}, function(data){
          expect(data.url).toBe('foo/bar');
          done();
        });
      }
    });
  });

  it('should use a responseInterceptor with errors', function(done) {
    var responseInterceptor = {
      apply: function(data) {
        expect(data.status).toBe(400);
        data.statusText = 'bad!';
        return data;
      }
    };

    var client = new SwaggerClient({
      spec: petstoreRaw,
      responseInterceptor: responseInterceptor,
      success: function () {
        client.pet.getPetById({petId: 666}, function(){
          done('it failed');
        },
        function(data) {
          expect(data.statusText).toBe('bad!');
          done();
        });
      }
    });
  });

  it('should use a responseInterceptor with no error handler', function(done) {
    var responseInterceptor = {
      apply: function(data) {
        expect(data.status).toBe(400);
        done();
        return data;
      }
    };

    var client = new SwaggerClient({
      spec: petstoreRaw,
      responseInterceptor: responseInterceptor,
      success: function () {
        client.pet.getPetById({petId: 666}, function(){
          done('it failed');
        });
      }
    });
  });

  it('should properly parse an array property', function(done) {
    var spec = {
      paths: {
        '/foo': {
          get: {
            operationId: 'myop',
            tags: [
                'test'
            ],
            parameters: [
              {
                in: 'query',
                name: 'username',
                type: 'array',
                items: {
                  type: 'string',
                  enum: [
                    'a','b'
                  ]
                }
              }
            ]
          }
        }
      }
    };

    new SwaggerClient({
      url: 'http://example.com/petstore.yaml',
      spec: spec,
      usePromise: true
    }).then(function(client) {
      var param = client.test.apis.myop.parameters[0];
      expect(param.enum).toBe(undefined);
      expect(param.items.enum).toEqual(['a', 'b']);
      done();
    }).catch(function(exception) {
      done(exception);
    });
  });

  it('tests https://github.com/swagger-api/swagger-js/issues/535', function(done) {
    var spec = {
      paths: {
        '/foo': {
          get: {
            tags: [ 'foo' ],
            operationId: 'test',
            parameters: [
              {
                in: 'body',
                name: 'body',
                schema: { $ref: '#/definitions/ModelA' }
              }
            ]
          }
        }
      },
      definitions: {
        ModelA: {
          required: [ 'modelB' ],
          properties: {
            modelB: { $ref: '#/definitions/ModelB' }
          }
        },
        ModelB: {
          required: [ 'property1', 'property2' ],
          properties: {
            property1: { type: 'string', enum: ['a','b'] },
            property2: { type: 'string' }
          }
        }
      }
    };

    new SwaggerClient({
      url: 'http://example.com/petstore.yaml',
      spec: spec,
      usePromise: true
    }).then(function(client) {
      var param = client.foo.apis.test.parameters[0];
      var modelA = JSON.parse(param.sampleJSON);
      expect(modelA).toBeAn('object');
      expect(modelA.modelB).toBeAn('object');

      var modelB = client.models.ModelB;
      expect(modelB).toBeAn('object');
      expect(modelB.definition.properties.property1).toBeAn('object');
      expect(modelB.definition.properties.property2).toBeAn('object');

      done();
    }).catch(function(exception) {
      done(exception);
    });
  });

  it('creates unique operationIds per #595', function(done) {
    var spec = {
      paths: {
        '/foo': {
          get: {
            operationId: 'test',
            parameters: [],
            responses: {
              'default': {
                description: 'success'
              }
            }
          }
        },
        '/bar': {
          get: {
            operationId: 'test',
            parameters: [],
            responses: {
              'default': {
                description: 'success'
              }
            }
          }
        }
      }
    };
    new SwaggerClient({
      url: 'http://example.com/petstore.yaml',
      spec: spec,
      usePromise: true
    }).then(function (client) {
      expect(client.default.test).toBeA('function');
      expect(client.default.test_0).toBeAn('function');
      done();
    }).catch(function (exception) {
      done(exception);
    });
  });

  it('applies both a request and response interceptor per #601 with promises', function(done) {
    var startTime = 0;
    var elapsed = 0;

    var interceptor = {
      requestInterceptor: {
        apply: function (requestObj) {
          startTime = new Date().getTime();
          return requestObj;
        }
      },
      responseInterceptor: {
        apply: function (responseObj) {
          elapsed = new Date().getTime() - startTime;
          return responseObj;
        }
      }
    };

    new SwaggerClient({
      url: 'http://localhost:8000/v2/petstore.json',
      usePromise: true,
      requestInterceptor: interceptor.requestInterceptor,
      responseInterceptor: interceptor.responseInterceptor
    }).then(function(client) {
      client.pet.getPetById({petId: 1}).then(function (pet){
        expect(pet.obj).toBeAn('object');
        expect(elapsed).toBeGreaterThan(0);
        done();
      });
    }).catch(function(exception) {
      done(exception);
    });
  });

  it('passes headers to the request interceptor', function (done) {
    var spec = {
      paths: {
        '/foo': {
          post: {
            operationId: 'addFoo',
            tags: [
              'nada'
            ],
            parameters: [
              {
                in: 'header',
                name: 'Accept-Language',
                type: 'string'
              }
            ],
            responses: {
              '200': {
                description: 'ok'
              }
            }
          }
        }
      }
    };
    var interceptor = {
      requestInterceptor: {
        apply: function (requestObj) {
          /**
           * Verify the payload.  You have the following available in `requestObj`:
           *
           * request.Obj.headers          <= map of headers to be sent, includes Content-Type, Accept headers
           * requestObj.body              <= the content to send, undefined of none
           * requestObj.method            <= the HTTP operation to execute
           * requestObj.url               <= the fully resolved URL, including query params, to send
           * requestObj.on.response       <= success function to execute
           * requestObj.on.error          <= error function to execute on failure
           *
           * NOTE! It is not recommended to override the on.response / on.error functions as it may
           * interrupt downstream processing in the client.  Use the responseInterceptor pattern instead
           *
           **/

          // ensure the headers are present
          expect(requestObj.headers['Accept-Language']).toBe('fr');

          // rewrite this request to something that'll work locally
          requestObj.method = 'GET';
          requestObj.url = 'http://localhost:8000/v2/api/pet/1';
          return requestObj;
        }
      }
    };

    new SwaggerClient({
      url: 'http://petstore.swagger.io/v2/swagger.json',
      spec: spec,
      usePromise: true,
      requestInterceptor: interceptor.requestInterceptor
    }).then(function(client) {
      client.nada.addFoo({'accept-LANGUAGE': 'fr'}).then(function (){
        done();
      });
    }).catch(function(exception) {
      done(exception);
    });
  });

  it('uses a custom http client implementation', function (done) {
    var spec = {
      paths: {
        '/foo': {
          post: {
            operationId: 'addFoo',
            tags: [
              'nada'
            ],
            parameters: [
              {
                in: 'header',
                name: 'username',
                type: 'string'
              }
            ],
            responses: {
              '200': {
                description: 'ok'
              }
            }
          }
        }
      }
    };
    var myHttpClient = {
      execute: function(requestObj) {
        /**
         * Do your magic here.  When done, you should call the responseObj callback if successful
         * For this mock client, just make it act async
         */

        setTimeout(function() {
          requestObj.on.response({
            obj: {
              // payload
              content: 'it works!'
            },
            status: 200,
            statusText: 'it works!'
          });
          // and if something goes wrong call requestObj.on.error and pass the payload
        }, 1000);
      }
    };

    new SwaggerClient({
      url: 'http://localhost:8000/v2/swagger.json',
      spec: spec,
      usePromise: true,
      client: myHttpClient
    }).then(function(client) {
      client.nada.addFoo({username: 'bob'}).then(function (data){
        expect(data.obj).toBeAn('object');
        expect(data.status).toBe(200);
        done();
      });
    }).catch(function(exception) {
      done(exception);
    });
  });

  it('tests issue 743', function(done) {
    var spec = {
      paths: {
        '/foo': {
          get: {
            tags: ['hi'],
            operationId: 'there',
            parameters: [
              {
                in: 'query',
                name: 'values',
                type: 'array',
                items: {
                  type: 'string',
                  enum: ['a', 'b']
                }
              }
            ],
            responses: {
              '200': {
                description: 'ok'
              }
            }
          }
        }
      }
    };
    new SwaggerClient({
      url: 'http://localhost:8000/v2/swagger.json',
      spec: spec,
      usePromise: true
    }).then(function(client) {
      var allowable = client
        .apis.hi
        .operations.there
        .parameters[0].allowableValues;
       expect(allowable.values).toBeAn('object');
       expect(allowable.values).toEqual(['a', 'b']);
       done();
    }).catch(function(exception) {
      done(exception);
    });
  });

  it('verifies the order of tags', function(done) {
    var spec = {
      swagger: '2.0',
      info: {
        title: 'Swagger tags order',
        'description' : 'Show tags order is alphabetical, not explicit \'tags\' order',
        version: '1'
      },
      tags : [
        { name : 'Most important resources',
          description : 'I want these listed first'
        },
        { name : 'Not important resources',
          description : 'I want these listed after most'
        },
        { name : 'Least important resources',
          description : 'I want these listed last'
        }
      ],
      schemes: [
        'http'
      ],
      paths: {
        '/not/important/resource': {
          get: {
            tags : [ 'Not important resources' ],
            summary : 'Get API resouce links',
            produces: [ 'application/json' ],
            responses: {
              200: {
                description: 'something less important'
              }
            }
          }
        },
        '/less/important/resource': {
          get: {
            tags : [ 'Least important resources' ],
            summary : 'Get API resouce links',
            produces: [ 'application/json' ],
            responses: {
              200: {
                description: 'something less important'
              }
            }
          }
        },
        '/important/resources': {
          get: {
            tags : [ 'Most important resources' ],
            summary : 'Get API resouce links',
            produces: [ 'application/json' ],
            responses: {
              200: {
                description: 'something more important'
              }
            }
          }
        },
        '/more/important/resources': {
          get: {
            tags : [ 'Most important resources' ],
            summary : 'Get API resouce links',
            produces: [ 'application/json' ],
            responses: {
              200: {
                description: 'something more important'
              }
            }
          }
        }
      }
    };

    new SwaggerClient({
      url: 'http://localhost:8000/v2/swagger.json',
      spec: spec,
      usePromise: true
    }).then(function(client) {
      expect(client.apisArray[0].name).toEqual('Most important resources');
      expect(client.apisArray[1].name).toEqual('Not important resources');
      expect(client.apisArray[2].name).toEqual('Least important resources');
      done();
    }).catch(function(exception) {
      done(exception);
    });
  });

  it('applies auth on a per-request basis', function(done) {
    var spec = {
      paths: {
        '/foo': {
          get: {
            tags: ['hi'],
            operationId: 'there',
            security: {
              authMe: []
            },
            parameters: [
              {
                in: 'query',
                name: 'name',
                type: 'string'
              }
            ],
            responses: {
              '200': {
                description: 'ok'
              }
            }
          }
        }
      }
    };
    new SwaggerClient({
      url: 'http://localhost:8000/v2/swagger.json',
      spec: spec,
      usePromise: true
    }).then(function(client) {
      var mock = client.hi.there(
          {
            name: 'bob'
          },
          {
            clientAuthorizations: {
              authMe: new auth.PasswordAuthorization('foo', 'bar')
            },
            mock: true
          });
      expect(mock.headers.Authorization).toEqual('Basic Zm9vOmJhcg==');
      done();
    }).catch(function(exception) {
      done(exception);
    });
  });

  it('passes the correct content-type', function(done) {
    var spec = {
      paths: {
        '/foo': {
          post: {
            tags: [
                'test'
            ],
            operationId: 'formData',
            consumes: ['multipart/form-data'],
            parameters: [
              {
                in: 'formData',
                name: 'name',
                type: 'string',
                required: false
              }
            ]
          }
        },
        '/bar': {
          post: {
            tags: [
              'test'
            ],
            operationId: 'encoded',
            consumes: ['application/x-www-form-urlencoded'],
            parameters: [
              {
                in: 'formData',
                name: 'name',
                type: 'string',
                required: false
              }
            ]
          }
        }
      }
    };
    new SwaggerClient({
      url: 'http://localhost:8000/v2/swagger.json',
      spec: spec,
      usePromise: true
    }).then(function(client) {
      var mock = client.test.formData({
        name: 'bob'
      }, {
        mock: true
      });
      expect(mock.headers).toBeAn('object');
      expect(mock.headers['Content-Type']).toBe('multipart/form-data');

      mock = client.test.encoded({
        name: 'bob'
      }, {
        mock: true
      });
      expect(mock.headers).toBeAn('object');
      expect(mock.headers['Content-Type']).toBe('application/x-www-form-urlencoded');

      done();
    }).catch(function(exception) {
      done(exception);
    });
  });

  it('passes formData in an array with csv', function(done) {
    var spec = {
      paths: {
        '/foo': {
          post: {
            tags: [
              'test'
            ],
            operationId: 'encodedArray',
            consumes: ['application/www-form-urlencoded'],
            parameters: [
              {
                in: 'formData',
                name: 'name',
                type: 'array',
                items: {
                  type: 'string'
                },
                collectionFormat: 'csv',
                required: false
              }
            ]
          }
        }
      },
      '/bar': {
        post: {
          tags: [
            'test'
          ],
          operationId: 'formDataArray',
          consumes: ['multipart/form-data'],
          parameters: [
            {
              in: 'formData',
              name: 'name',
              type: 'array',
              items: {
                type: 'string'
              },
              collectionFormat: 'csv',
              required: false
            }
          ]
        }
      }
    };
    new SwaggerClient({
      url: 'http://localhost:8000/v2/swagger.json',
      spec: spec,
      usePromise: true
    }).then(function(client) {
      var mock = client.test.encodedArray({
        name: ['bob', 'fred']
      }, {
        mock: true
      });
      expect(mock.body).toBe('name=bob,fred');
      expect(mock.headers).toBeAn('object');
      expect(mock.headers['Content-Type']).toBe('application/x-www-form-urlencoded');

      done();
    }).catch(function(exception) {
      done(exception);
    });
  });

  it('passes formData in an array with multi', function(done) {
    var spec = {
      paths: {
        '/foo': {
          post: {
            tags: [
              'test'
            ],
            operationId: 'encodedArray',
            consumes: ['application/www-form-urlencoded'],
            parameters: [
              {
                in: 'formData',
                name: 'name',
                type: 'array',
                items: {
                  type: 'string'
                },
                collectionFormat: 'brackets',
                required: false
              }
            ]
          }
        }
      },
      '/bar': {
        post: {
          tags: [
            'test'
          ],
          operationId: 'formDataArray',
          consumes: ['multipart/form-data'],
          parameters: [
            {
              in: 'formData',
              name: 'name[]',
              type: 'array',
              items: {
                type: 'string'
              },
              collectionFormat: 'csv',
              required: false
            }
          ]
        }
      }
    };
    new SwaggerClient({
      url: 'http://localhost:8000/v2/swagger.json',
      spec: spec,
      usePromise: true
    }).then(function(client) {
      var mock = client.test.encodedArray({
        'name': ['bob', 'fred']
      }, {
        mock: true
      });
      expect(mock.body).toBe('name[]=bob&name[]=fred');
      expect(mock.headers).toBeAn('object');
      expect(mock.headers['Content-Type']).toBe('application/x-www-form-urlencoded');

      done();
    }).catch(function(exception) {
      done(exception);
    });
  });

  it('doesnt add double slashes with incorrect basePath', function(done) {
    var spec = {
      basePath: '/double/',
      paths: {
        '/foo': {
          get: {
            tags: [
              'test'
            ],
            operationId: 'slash',
            parameters: [],
          }
        }
      }
    };
    new SwaggerClient({
      url: 'http://localhost:8000/v2/swagger.json',
      spec: spec,
      usePromise: true
    }).then(function(client) {
      var mock = client.test.slash({}, {mock: true});
      expect(mock.url).toBe('http://localhost:8000/double/foo');

      done();
    }).catch(function(exception) {
      done(exception);
    });
  });

  it('doesnt escape query keys for #787', function(done) {
    var spec = {
      basePath: '/double/',
      paths: {
        '/foo': {
          get: {
            tags: [
              'test'
            ],
            operationId: 'slash',
            parameters: [
              {
                in: 'query',
                name: '$offset',
                type: 'integer',
                format: 'int32'
              },
              {
                in: 'query',
                name: 'names[]',
                type: 'array',
                items: {
                  type: 'string'
                }
              }
            ]
          }
        }
      }
    };
    new SwaggerClient({
      url: 'http://localhost:8000/v2/swagger.json',
      spec: spec,
      usePromise: true
    }).then(function(client) {
      var mock = client.test.slash({'$offset': 10, 'names[]': ['fred', 'bob']}, {mock: true});
      expect(mock.url).toBe('http://localhost:8000/double/foo?$offset=10&names[]=fred%2Cbob');

      done();
    }).catch(function(exception) {
      done(exception);
    });
  });

  it('should post a single multipart data', function(done) {
    var spec = {
      paths: {
        '/foo': {
          post: {
            operationId: 'mypost',
            consumes: ['multipart/form-data'],
            tags: [ 'test' ],
            parameters: [
              {
                in: 'formData',
                name: 'name',
                type: 'string'
              }
            ]
          }
        }
      }
    };

    new SwaggerClient({
      url: 'http://example.com/petstore.yaml',
      spec: spec,
      usePromise: true
    }).then(function(client) {
      client.test.mypost({name: 'tony'})
        .then(function () {
          done('it failed');
        })
        .catch(function () {
          done();
        });
    }).catch(function(exception) {
      done(exception);
    });
  });

  it('should post a multipart array with csv format', function(done) {
    var spec = {
      paths: {
        '/foo': {
          post: {
            operationId: 'mypost',
            consumes: ['multipart/form-data'],
            tags: [ 'test' ],
            parameters: [
              {
                in: 'formData',
                name: 'name',
                type: 'array',
                collectionFormat: 'csv',
                items: {
                  type: 'string'
                }
              }
            ]
          }
        }
      }
    };

    new SwaggerClient({
      url: 'http://localhost:8080/petstore.yaml',
      spec: spec,
      usePromise: true
    }).then(function(client) {
      client.test.mypost({name: ['tony', 'tam']})
          .then(function () {
            done('it failed');
          })
          .catch(function () {
            done();
          });
      var curl = client.test.mypost.asCurl({name: ['tony', 'tam']});
      expect(curl).toBe("curl -X POST --header 'Content-Type: multipart/form-data' --header 'Accept: application/json' -F name=tony,tam  'http://localhost:8080/foo'");
    }).catch(function(exception) {
      done(exception);
    });
  });

  it('should post a multipart array with multi format', function(done) {
    var spec = {
      paths: {
        '/foo': {
          post: {
            operationId: 'mypost',
            consumes: ['multipart/form-data'],
            tags: [ 'test' ],
            parameters: [
              {
                in: 'formData',
                name: 'name',
                type: 'array',
                collectionFormat: 'multi',
                items: {
                  type: 'string'
                }
              }
            ]
          }
        }
      }
    };

    new SwaggerClient({
      url: 'http://localhost:8080/petstore.yaml',
      spec: spec,
      usePromise: true
    }).then(function(client) {
      client.test.mypost({name: ['tony', 'tam']})
        .then(function () {
          done('it failed');
        })
        .catch(function () {
          done();
        });
      var curl = client.test.mypost.asCurl({name: ['tony', 'tam']});
      expect(curl).toBe("curl -X POST --header 'Content-Type: multipart/form-data' --header 'Accept: application/json' -F name=tony -F name=tam  'http://localhost:8080/foo'");
    }).catch(function(exception) {
      done(exception);
    });
  });

  it('should resolve a model per issue 716', function(done) {
    new SwaggerClient({
      url: 'http://localhost:8000/v2/issue-716.yaml',
      usePromise: true
    }).then(function(client) {
      var models = client.models;
      done();
    }).catch(function(exception) {
      done(exception);
    });
  });

  it('should read a blob', function(done) {
    var spec = {
      paths: {
        '/v2/blob/image.png': {
          get: {
            operationId: 'getBlob',
            produces: ['image/png'],
            tags: [ 'test' ],
            parameters: [],
            responses: {
              default: {
                description: 'ok',
                schema: {
                  type: 'string',
                  format: 'byte'
                }
              }
            }
          }
        }
      }
    };

    new SwaggerClient({
      url: 'http://localhost:8000',
      spec: spec,
      usePromise: true
    }).then(function(client) {
      client.test.getBlob({})
        .then(function (response) {
          var filename = './file.tmp';
          fs.writeFile(filename, response.data, function(err) {
            if(err) {
              return done('it failed');
            }
            var hash = md5.sync(filename);
            expect(hash).toBe(testBlobMD5);
            fs.unlinkSync(filename);
            done();
          });
        })
        .catch(function () {
          done('it failed');
        });
    }).catch(function(exception) {
      done(exception);
    });
  });

<<<<<<< HEAD
  it('should read vendor extensions', function(done) {
    new SwaggerClient({
      url: 'http://localhost:8000/v2/extensions.yaml',
      usePromise: true
    }).then(function(client) {
      var swagger = client.swaggerObject;
      // swagger objects
      expect(swagger['x-root-extension']).toEqual('root');
      expect(swagger.info.contact['x-contact-extension']).toEqual('contact');
      expect(swagger.info.license['x-license-extension']).toEqual('license');
      expect(swagger.securityDefinitions.myKey['x-auth-extension']).toEqual('auth');
      expect(swagger.securityDefinitions.myOAuth.scopes['x-scopes-extension']).toEqual('scopes');
      expect(swagger.tags[0]['x-tags-extension']).toEqual('tags');
      expect(swagger.paths['x-paths-extension']).toEqual('paths');
      expect(swagger.paths['/device'].get['x-operation-extension']).toEqual('operation');
      expect(swagger.paths['/device'].get.externalDocs['x-external-docs-extension']).toEqual('docs');
      expect(swagger.paths['/device'].get.parameters[0]['x-parameter-extension']).toEqual('parameter');
      expect(swagger.paths['/device'].get.responses['x-responses-extension']).toEqual('responses');

      // until we expose all responses, these assertion must be disabled.
      // expect(swagger.paths['/device'].get.responses['200']['x-response-extension']).toEqual('response');
      // expect(swagger.paths['/device'].get.responses['200'].headers['my-header']['x-header-extension']).toEqual('header');

      // client object
      expect(client.securityDefinitions.myKey.vendorExtensions['x-auth-extension']).toBe('auth');
      expect(client.securityDefinitions.myOAuth.scopes.vendorExtensions['x-scopes-extension']).toBe('scopes');

      expect(client.myTag.vendorExtensions['x-tags-extension']).toEqual('tags');
      expect(client.myTag.externalDocs.vendorExtensions['x-external-docs-in-tag']).toEqual('docs-in-tag');

      expect(client.myTag.apis.deviceSummary.vendorExtensions['x-operation-extension']).toEqual('operation');

      expect(client.myTag.apis.deviceSummary.externalDocs.vendorExtensions['x-external-docs-extension']).toEqual('docs');
      expect(client.myTag.apis.deviceSummary.vendorExtensions['x-operation-extension']).toEqual('operation');
      expect(client.myTag.apis.deviceSummary.parameters[0].vendorExtensions['x-parameter-extension']).toEqual('parameter');

      expect(client.myTag.apis.deviceSummary.responses.vendorExtensions['x-responses-extension']).toEqual('responses');
      expect(client.myTag.apis.deviceSummary.successResponse['200'].vendorExtensions['x-response-extension']).toEqual('response');

      expect(client.myTag.apis.deviceSummary.successResponse['200'].headers['my-header'].vendorExtensions['x-header-extension']).toEqual('header');

=======

  it('should honor schemes', function(done) {
    var spec = {
      schemes: ['https'],
      paths: {
        '/v2/nada': {
          get: {
            operationId: 'getNothing',
            tags: [ 'test' ],
            parameters: [],
            responses: {
              default: {
                description: 'ok'
              }
            }
          }
        }
      }
    };

    var output = new SwaggerClient({
      url: 'http://localhost:8000',
      spec: spec,
      usePromise: true
    }).then(function(client) {
      var mock = client.test.getNothing({},{mock: true});
      expect(mock.url).toEqual('https://localhost:8000/v2/nada');
>>>>>>> 9407ae6a
      done();
    }).catch(function(exception) {
      done(exception);
    });
  });
});<|MERGE_RESOLUTION|>--- conflicted
+++ resolved
@@ -1458,7 +1458,36 @@
     });
   });
 
-<<<<<<< HEAD
+  it('should honor schemes', function(done) {
+    var spec = {
+      schemes: ['https'],
+      paths: {
+        '/v2/nada': {
+          get: {
+            operationId: 'getNothing',
+            tags: [ 'test' ],
+            parameters: [],
+            responses: {
+              default: {
+                description: 'ok'
+              }
+            }
+          }
+        }
+      }
+    };
+
+    var output = new SwaggerClient({
+      url: 'http://localhost:8000',
+      spec: spec,
+      usePromise: true
+    }).then(function(client) {
+      var mock = client.test.getNothing({},{mock: true});
+      expect(mock.url).toEqual('https://localhost:8000/v2/nada');
+      done();
+    });
+  });
+
   it('should read vendor extensions', function(done) {
     new SwaggerClient({
       url: 'http://localhost:8000/v2/extensions.yaml',
@@ -1500,35 +1529,6 @@
 
       expect(client.myTag.apis.deviceSummary.successResponse['200'].headers['my-header'].vendorExtensions['x-header-extension']).toEqual('header');
 
-=======
-
-  it('should honor schemes', function(done) {
-    var spec = {
-      schemes: ['https'],
-      paths: {
-        '/v2/nada': {
-          get: {
-            operationId: 'getNothing',
-            tags: [ 'test' ],
-            parameters: [],
-            responses: {
-              default: {
-                description: 'ok'
-              }
-            }
-          }
-        }
-      }
-    };
-
-    var output = new SwaggerClient({
-      url: 'http://localhost:8000',
-      spec: spec,
-      usePromise: true
-    }).then(function(client) {
-      var mock = client.test.getNothing({},{mock: true});
-      expect(mock.url).toEqual('https://localhost:8000/v2/nada');
->>>>>>> 9407ae6a
       done();
     }).catch(function(exception) {
       done(exception);
