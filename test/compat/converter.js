/* global after, before, describe, it */

'use strict';

var test = require('unit.js');
var expect = require('expect');
var mock = require('./mock');
var SwaggerSpecConverter = require('../../lib/spec-converter');
var SwaggerHttp = require('../../lib/http');
var SwaggerClient = require('../..');

var sample, instance;

describe('converts specs', function () {
  before(function (done) {
    mock.petstore(done, function (petstore, server){
      sample = petstore;
      instance = server;
    });
  });

  after(function (done){
    instance.close();
    done();
  });

  it('ignores an empty spec', function(done) {
      var converter = new SwaggerSpecConverter();
      converter.convert({}, {}, function(result) {
        expect(result).toBe(null);
        done();
      });
  });

  it('converts the petstore 1.2 spec', function (done) {
    var obj = {
      url: 'http://localhost:8001/v1/api-docs.json',
      method: 'get',
      headers: {accept: 'application/json'},
      on: {}
    };
    obj.on.response = function(data) {
      var converter = new SwaggerSpecConverter();
      converter.setDocumentationLocation('http://localhost:8001/v1/api-docs');
      converter.convert(data.obj, {}, function(swagger) {
        test.array(swagger.tags);
        var petTag = swagger.tags[0];
        var userTag = swagger.tags[1];
        var storeTag = swagger.tags[2];

        expect(petTag.name).toBe('pet');
        expect(userTag.name).toBe('user');
        expect(storeTag.name).toBe('store');

        // metadata tests
        expect(swagger.swagger).toBe('2.0');

        var info = swagger.info;
        test.object(info);
        test.object(info.contact);
        test.string(info.description);
        test.string(info.title);
        test.string(info.termsOfService);
        test.object(swagger.license);
        expect(swagger.license.name).toBe('Apache 2.0');
        expect(swagger.license.url).toBe('http://www.apache.org/licenses/LICENSE-2.0.html');

        // paths
        expect(Object.keys(swagger.paths).length).toBe(16);

        // getPet
        var getPet = swagger.paths['/pet/{petId}'].get;
        expect(getPet.parameters.length).toBe(1);

        var param = getPet.parameters[0];
        expect(param.name).toBe('petId');
        expect(param.description).toBe('ID of pet that needs to be fetched');
        expect(param.in).toBe('path');
        expect(param.minimum).toBe('1.0');
        expect(param.maximum).toBe('100000.0');
        expect(param.type).toBe('integer');
        expect(param.format).toBe('int64');

        // enums
        var getPetsByStatus = swagger.paths['/pet/findByStatus'].get;
        expect(getPetsByStatus.parameters[0].enum).toEqual([ 'available', 'pending', 'sold' ]);

        // type = void, '', or undefined
        // If no type, should have no schema
        var postPet = swagger.paths['/pet'].post;
        expect(postPet.responses['200']).toEqual({});

        // responses
        var responses = getPet.responses;
        expect(Object.keys(responses).length).toBe(3);

        expect(responses['200'].schema.$ref).toBe('#/definitions/Pet');
        expect(responses['400'].description).toBe('Invalid ID supplied');
        expect(responses['404'].description).toBe('Pet not found');

        // models
        var definitions = swagger.definitions;
        expect(Object.keys(definitions).length).toBe(8);
        var pet = definitions.Pet;
        expect(Object.keys(pet.properties).length).toBe(8);
        var photos = pet.properties.photoUrls;
        expect(photos.type).toBe('array');
        test.object(photos.items);
        expect(photos.items.type).toBe('string');
        done();
      });
    };

    new SwaggerHttp().execute(obj);
  });

  it('converts a single file 1.2 spec', function (done) {
    var obj = {
      url: 'http://localhost:8001/v1/single.json',
      method: 'get',
      headers: {accept: 'application/json'},
      on: {}
    };
    obj.on.response = function(data) {
      var converter = new SwaggerSpecConverter();
      converter.setDocumentationLocation('http://localhost:8001/v1/api-docs');
      converter.convert(data.obj, {}, function(swagger) {
        // metadata tests
        expect(swagger.swagger).toBe('2.0');
        test.object(swagger.info);
        var info = swagger.info;
        test.string(info.description);
        test.string(info.title);
        test.string(info.termsOfService);
        test.object(swagger.license);
        expect(swagger.license.name).toBe('Apache 2.0');
        expect(swagger.license.url).toBe('http://www.apache.org/licenses/LICENSE-2.0.html');

        // paths
        expect(Object.keys(swagger.paths).length).toBe(5);

        // getPet
        var getPet = swagger.paths['/pet/{petId}'].get;

        expect(getPet.description).toBe('Returns a pet based on ID');
        expect(getPet.parameters.length).toBe(1);

        var param = getPet.parameters[0];
        expect(param.name).toBe('petId');
        expect(param.description).toBe('ID of pet that needs to be fetched');
        expect(param.in).toBe('path');
        expect(param.minimum).toBe('1.0');
        expect(param.maximum).toBe('100000.0');
        expect(param.type).toBe('integer');
        expect(param.format).toBe('int64');

        // addPet
        var addPet = swagger.paths['/pet/{petId}'].post;
        var security = addPet.security;
        test.array(security);
        expect(security.length).toBe(1);
        var scopes = security[0].oauth2;
        test.array(scopes);
        expect(scopes.length).toBe(1);
        expect(scopes[0]).toBe('test:anything');

        // responses
        var responses = getPet.responses;
        expect(Object.keys(responses).length).toBe(3);

        expect(responses['200'].schema.$ref).toBe('#/definitions/Pet');
        expect(responses['400'].description).toBe('Invalid ID supplied');
        expect(responses['404'].description).toBe('Pet not found');

        // models
        var definitions = swagger.definitions;
        expect(Object.keys(definitions).length).toBe(3);
        var pet = definitions.Pet;
        expect(Object.keys(pet.properties).length).toBe(6);
        var photos = pet.properties.photoUrls;
        expect(photos.type).toBe('array');
        test.object(photos.items);
        expect(photos.items.type).toBe('string');
        done();
      });
    };

    new SwaggerHttp().execute(obj);
  });


  it('converts a single file 1.0 spec', function (done) {
    var obj = {
      url: 'http://localhost:8001/v1/word.json',
      method: 'get',
      headers: {accept: 'application/json'},
      on: {}
    };
    obj.on.response = function(data) {
      var converter = new SwaggerSpecConverter();
      converter.setDocumentationLocation('http://localhost:8001/v1/word.json');
      converter.convert(data.obj, {}, function(swagger) {
        expect(Object.keys(swagger.paths).length).toBe(12);

        var getDefinitions = swagger.paths['/word.{format}/{word}/definitions'].get;

        expect(getDefinitions.summary).toBe('Return definitions for a word');
        expect(getDefinitions.parameters.length).toBe(7);
        var sourceDictionaries = getDefinitions.parameters[4];
        expect(sourceDictionaries.in).toBe('query');
        expect(sourceDictionaries.type).toBe('array');
        test.object(sourceDictionaries.items);
        expect(sourceDictionaries.items.type).toBe('string');
        test.array(sourceDictionaries['enum']);

        var response200 = getDefinitions.responses['200'];
        expect(response200.schema.type).toBe('array');
        expect(response200.schema.items.$ref).toBe('#/definitions/Definition');

        var getAudio = swagger.paths['/word.{format}/{word}/audio'].get;
        expect(getAudio.summary).toBe('Fetches audio metadata for a word.');
        expect(getAudio.description).toBe('The metadata includes a time-expiring fileUrl which allows reading the audio file directly from the API.  Currently only audio pronunciations from the American Heritage Dictionary in mp3 format are supported.');

        done();
      });
    };

    new SwaggerHttp().execute(obj);
  });

  it('creates a request for 1.0 resource', function(done) {
    var client = new SwaggerClient();
    client.initialize('http://localhost:8001/v1/word.json', {success: function () {
      var args = { word: 'cat' };
      var opts = { mock: true };

      var obj = client.word.getRelatedWords(args, opts);
      expect(obj.url).toBe('http://api.wordnik.com/v4/word.json/cat/relatedWords');
      done();
    }});
  });

  var issues_spec;
  describe('edge cases for v1.2', function() {

    before(function(done){
      var obj = {
        url: 'http://localhost:8001/v1/issues.json',
        method: 'get',
        headers: {accept: 'application/json'},
        on: {}
      };
      obj.on.response = function(data) {
        var converter = new SwaggerSpecConverter();
        converter.setDocumentationLocation('http://localhost:8001/v1/api-docs');
        converter.convert(data.obj, {}, function(swagger) {
          issues_spec = swagger;
          done();
        });
      }
      obj.on.error = function(err){
        console.log('err', err);
      }

      // Get/convert our spec
      new SwaggerHttp().execute(obj);
    });

<<<<<<< HEAD
    it('handles operation.responseModel', function () {
=======
    it('carries over schema.required array', function () {
>>>>>>> 42288e28
      // sanity test
      var spec = issues_spec;
      expect(spec.swagger).toBe('2.0');

<<<<<<< HEAD
      var operation = spec.paths['/responseModels'].get;
      expect(Object.keys(operation.responses).length).toBe(3); // 200 + 400 + default

      expect(operation.responses['200'].schema).toEqual({'$ref': 'Test'});
      expect(operation.responses['404']).toEqual({description: 'You got no Test'});

    });
  });
=======
      var model = spec.definitions.TestRequired;
      expect(model.required).toBeA(Array);
      expect(model.required).toInclude('one');

    });
  });

>>>>>>> 42288e28
});<|MERGE_RESOLUTION|>--- conflicted
+++ resolved
@@ -266,31 +266,27 @@
       new SwaggerHttp().execute(obj);
     });
 
-<<<<<<< HEAD
     it('handles operation.responseModel', function () {
-=======
+      var spec = issues_spec;
+
+      var operation = spec.paths['/responseModels'].get;
+      expect(Object.keys(operation.responses).length).toBe(3); // 200 + 400 + default
+
+      expect(operation.responses['200'].schema).toEqual({'$ref': 'Test'});
+      expect(operation.responses['404']).toEqual({description: 'You got no Test'});
+
+    });
+
     it('carries over schema.required array', function () {
->>>>>>> 42288e28
       // sanity test
       var spec = issues_spec;
       expect(spec.swagger).toBe('2.0');
 
-<<<<<<< HEAD
-      var operation = spec.paths['/responseModels'].get;
-      expect(Object.keys(operation.responses).length).toBe(3); // 200 + 400 + default
-
-      expect(operation.responses['200'].schema).toEqual({'$ref': 'Test'});
-      expect(operation.responses['404']).toEqual({description: 'You got no Test'});
-
-    });
-  });
-=======
+
       var model = spec.definitions.TestRequired;
       expect(model.required).toBeA(Array);
       expect(model.required).toInclude('one');
 
     });
   });
-
->>>>>>> 42288e28
 });